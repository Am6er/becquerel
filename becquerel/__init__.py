"""Becquerel: Tools for radiation spectral analysis."""

from . import core
from . import parsers
from . import tools
from .__metadata__ import __description__, __url__
from .__metadata__ import __version__, __license__, __copyright__

from .core.rebin import rebin, RebinError, RebinWarning
from .core.spectrum import Spectrum, SpectrumError, UncalibratedError
from .core.spectrum import SpectrumWarning
from .core.energycal import LinearEnergyCal, EnergyCalError, BadInput
from .core.utils import UncertaintiesError
from .core.plotting import SpectrumPlotter, PlottingError
from .core.peakfinder import (PeakFilter, PeakFilterError, BoxcarPeakFilter,
                              GaussianPeakFilter, PeakFinder, PeakFinderError)
from .core.autocal import AutoCalibrator, AutoCalibratorError

<<<<<<< HEAD
from .core import fitting
=======
from .tools import nndc
from .tools.element import Element
from .tools.isotope import Isotope
from .tools.isotope_qty import IsotopeQuantity
from .tools import xcom
from .tools import materials
>>>>>>> c1e0545e

__all__ = ['core', 'parsers', 'tools',
           'rebin', 'RebinError', 'RebinWarning',
           'Spectrum', 'SpectrumError', 'SpectrumWarning', 'SpectrumPlotter',
           'PlottingError', 'UncalibratedError', 'LinearEnergyCal',
           'EnergyCalError', 'BadInput', 'UncertaintiesError',
           'PeakFilter', 'PeakFilterError', 'BoxcarPeakFilter',
           'GaussianPeakFilter', 'PeakFinder', 'PeakFinderError',
           'AutoCalibrator', 'AutoCalibratorError',
           '__description__', '__url__', '__version__', '__license__',
           '__copyright__']<|MERGE_RESOLUTION|>--- conflicted
+++ resolved
@@ -16,16 +16,14 @@
                               GaussianPeakFilter, PeakFinder, PeakFinderError)
 from .core.autocal import AutoCalibrator, AutoCalibratorError
 
-<<<<<<< HEAD
 from .core import fitting
-=======
+
 from .tools import nndc
 from .tools.element import Element
 from .tools.isotope import Isotope
 from .tools.isotope_qty import IsotopeQuantity
 from .tools import xcom
 from .tools import materials
->>>>>>> c1e0545e
 
 __all__ = ['core', 'parsers', 'tools',
            'rebin', 'RebinError', 'RebinWarning',
