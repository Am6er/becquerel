from __future__ import print_function
import warnings
import inspect
import numpy as np
import pandas as pd
import scipy.special
from lmfit.model import Model
import matplotlib.pyplot as plt
from matplotlib.gridspec import GridSpec
from matplotlib.font_manager import FontProperties
from .utils import isstring

FWHM_SIG_RATIO = np.sqrt(8*np.log(2))  # 2.35482


class FittingError(Exception):
    """Exception raised by Fitters."""
    pass


class FittingWarning(UserWarning):
    """Warning raised by Fitters."""


# -----------------------------------------------------------------------------
# Base functions
# TODO: Should these be replaced with lmfit.models???
# -----------------------------------------------------------------------------


def constant(x, c):
    return np.ones_like(x) * c


def line(x, m, b):
    return m * x + b


def gauss(x, amp, mu, sigma):
    amp = np.abs(amp)
    mu = np.abs(mu)
    sigma = np.abs(sigma)
    return amp / np.sqrt(2. * sigma ** 2. * np.pi) * \
        np.exp(-(x - mu) ** 2. / (2. * sigma ** 2.))


def erf(x, amp, mu, sigma):
    return amp * 0.5 * (1. - scipy.special.erf((x - mu) / (1.414214 * sigma)))


def exp(x, amp, lam):
    return amp * np.exp(x / lam)


def expgaussian(x, amplitude=1, center=0, sigma=1.0, gamma=1.0):
    gss = gamma*sigma*sigma
    arg1 = gamma*(center + gss/2.0 - x)
    arg2 = (center + gss - x)/(s2*sigma)
    return amplitude*(gamma/2) * exp(arg1) * erfc(arg2)

# -----------------------------------------------------------------------------
# Fitting models
# -----------------------------------------------------------------------------


# Helper functions for guessing
def _xy_right(y, x=None, num=4):
    if x is not None:
        return np.mean(x[-num:]), np.mean(y[-num:])
    return len(y)*0.5, np.mean(y[-num:])


def _xy_left(y, x=None, num=4):
    if x is not None:
        return np.mean(x[:num]), np.mean(y[:num])
    return len(y)*0.5, np.mean(y[:num])


class ConstantModel(Model):

    def __init__(self, *args, **kwargs):
        super(ConstantModel, self).__init__(constant, *args, **kwargs)
        # TODO: remove this min setting?
        self.set_param_hint('{}c'.format(self.prefix), min=0.)

    def guess(self, y, x=None, num=2):
        return []


class LineModel(Model):

    def __init__(self, *args, **kwargs):
        super(LineModel, self).__init__(line, *args, **kwargs)

    def guess(self, y, x=None, num=2):
        _, b = _xy_left(y, x=x, num=num)
        return [
            ('{}m'.format(self.prefix), 'value', 0.),
            ('{}b'.format(self.prefix), 'value', b),
        ]


class GaussModel(Model):

    def __init__(self, *args, **kwargs):
        super(GaussModel, self).__init__(gauss, *args, **kwargs)
        self.set_param_hint(
            '{}fwhm'.format(self.prefix),
            expr='{} * {}sigma'.format(FWHM_SIG_RATIO, self.prefix))

    def guess(self, y, x=None, center_ratio=0.5, width_ratio=0.5):
        assert center_ratio < 1, \
            'Center mask ratio cannot exceed 1: {}'.format(center_ratio)
        assert width_ratio < 1, \
            'Width mask ratio cannot exceed 1: {}'.format(width_ratio)
        if x is None:
            x = np.arange(0, len(y))
        xspan = x[-1] - x[0]
        mu = x[0] + xspan * center_ratio
        msk = ((x >= (mu - xspan * width_ratio)) &
               (x <= mu + xspan * width_ratio))
        # NOTE: this integration assumes y is NOT normalized to dx
        amp = np.sum(y[msk])
        # TODO: update this, minimizer creates NaN's if default sigma used (0)
        sigma = xspan * width_ratio / 10.
        return [
            ('{}amp'.format(self.prefix), 'value', amp),
            ('{}amp'.format(self.prefix), 'min', 0.0),
            ('{}mu'.format(self.prefix), 'value', mu),
            ('{}mu'.format(self.prefix), 'min', x[0]),
            ('{}mu'.format(self.prefix), 'max', x[-1]),
            ('{}sigma'.format(self.prefix), 'value', sigma),
            ('{}sigma'.format(self.prefix), 'min', 0.0),
        ]


class ErfModel(Model):

    def __init__(self, *args, **kwargs):
        super(ErfModel, self).__init__(erf, *args, **kwargs)

    def guess(self, y, x=None):
        return [
            ('{}amp'.format(self.prefix), 'value', y[0] - y[-1]),
            ('{}amp'.format(self.prefix), 'min', 0.),
            ('{}mu'.format(self.prefix), 'expr', 'gauss_mu'),
            ('{}sigma'.format(self.prefix), 'expr', 'gauss_sigma'),
        ]


class ExpModel(Model):

    def __init__(self, *args, **kwargs):
        super(ExpModel, self).__init__(exp, *args, **kwargs)
        self.set_param_hint('{}amp'.format(self.prefix), min=0.)
        self.set_param_hint('{}lam'.format(self.prefix), max=0.)

    def guess(self, y, x=None, num=1):
        xl, yl = _xy_left(y, x=x, num=num)
        xr, yr = _xy_right(y, x=x, num=num)
        # TODO: update this hardcoded zero offset
        lam = (xl - xr) / np.log(yl / (yr + 0.0001))
        amp = yl / np.exp(xl / lam)
        return [
            ('{}lam'.format(self.prefix), 'value', lam),
            ('{}lam'.format(self.prefix), 'max', -1e-3),
            ('{}amp'.format(self.prefix), 'value', amp),
            ('{}amp'.format(self.prefix), 'min', 0.0),
        ]


class ExponentialGaussianModel(Model):
    """A model of an Exponentially modified Gaussian distribution
    (see https://en.wikipedia.org/wiki/Exponentially_modified_Gaussian_distribution)
    """

    fwhm_factor = 2*np.sqrt(2*np.log(2))

    def __init__(self, *args, **kwargs):
        super(ExponentialGaussianModel, self).__init__(expgaussian, **kwargs)
        self._set_paramhints_prefix()

    def _set_paramhints_prefix(self):
        self.set_param_hint('sigma', min=0)
        self.set_param_hint('gamma', min=0, max=20)
        fmt = ("{prefix:s}amplitude*{prefix:s}gamma/2*"
               "exp({prefix:s}gamma**2*{prefix:s}sigma**2/2)*"
               "erfc({prefix:s}gamma*{prefix:s}sigma/sqrt(2))")
        self.set_param_hint('height', expr=fmt.format(prefix=self.prefix))
        self.set_param_hint('fwhm', expr=fwhm_expr(self))

    def guess(self, data, x=None, negative=False, **kwargs):
        """Estimate initial model parameter values from data."""
        pars = guess_from_peak(self, data, x, negative)
        return update_param_vals(pars, self.prefix, **kwargs)


MODEL_STR_TO_CLS = {
    'constant': ConstantModel,
    'line': LineModel,
    'gauss': GaussModel,
    'erf': ErfModel,
    'exp': ExpModel,
    'expgaussian': ExponentialGaussianModel
}


# -----------------------------------------------------------------------------
# Fitters
# TODO: add docs
# TODO: add ability to override defaults
# TODO: add ability to initialize and fit with Fitter.__init__
# TODO: include x_edges?
# TODO: handle y normalization (i.e. cps vs cps/keV), needs x_edges
# TODO: use set_param_hint to set global model defaults
# -----------------------------------------------------------------------------


class Fitter(object):

    def __init__(self, model, x=None, y=None, y_unc=None, roi=None):
        # Initialize
        self._model = None
        self._name = None
        self._x = None
        self._y = None
        self._y_unc = None
        self._roi = None
        self._roi_msk = None
        self.result = None
        # Model and parameters
        self._make_model(model)
        self.params = self.model.make_params()
        # Set data
        self.set_data(x=x, y=y, y_unc=y_unc, roi=roi, update_defaults=True)

    def __str__(self):
        return (
            'bq.Fitter instance\n' +
            '     name: {}\n'.format(self.name) +
            '    model: {}\n'.format(self.model) +
            '        x: {}\n'.format(self.x) +
            '        y: {}\n'.format(self.y) +
            '    y_unc: {}\n'.format(self.y_unc) +
            '      roi: {}'.format(self.roi)
        )

    __repr__ = __str__

    @property
    def name(self):
        return self._name

    @property
    def model(self):
        return self._model

    @property
    def x(self):
        return self._x

    @property
    def y(self):
        return self._y

    @property
    def y_unc(self):
        return self._y_unc

    @property
    def x_roi(self):
        return self.x[self.roi_msk]

    @property
    def y_roi(self):
        return self.y[self.roi_msk]

    @property
    def y_unc_roi(self):
        return self.y_unc[self.roi_msk]

    @property
    def roi(self):
        return self._roi

    @property
    def roi_msk(self):
        if self._roi_msk is None:
            return np.ones_like(self.x, dtype=bool)
        else:
            return self._roi_msk

    @property
    def param_names(self):
        return list(self.params.keys())

    def set_data(self, y, x=None, y_unc=None, roi=None, update_defaults=True):
        # Set y data (skip if y is None)
        if y is None:
            return
        self._y = np.asarray(y)
        # Set x data
        if x is None:
            self._x = np.arange(len(self.y))
        else:
            self._x = np.asarray(x)
            assert len(self.x) == len(self.y), \
                'Fitting x (len {}) does not match y (len {})'.format(
                    len(self.x), len(self.y))
        # Handle y uncertainties
        if y_unc is None:
            warnings.warn(
                'No y uncertainties (y_unc) provided. The fit will not be ' +
                'weighted causing in poor results at low counting statistics.',
                FittingWarning)
        else:
            self._y_unc = np.asarray(y_unc, dtype=np.float)
            assert len(self.x) == len(self._y_unc), \
                'Fitting x (len {}) does not match y_unc (len {})'.format(
                    len(self.x), len(self._y_unc))
            if np.any(self._y_unc <= 0.):
                min_v = np.min(self._y_unc[self._y_unc > 0.])
                warnings.warn(
                    'Negative or zero uncertainty not supported. Changing ' +
                    'them to {}. If you have Poisson data, '.format(min_v) +
                    'this should be 1.')
                self._y_unc[self._y_unc <= 0.] = min_v
<<<<<<< HEAD
        if roi is not None:
            self.set_roi(*roi)
=======
>>>>>>> 9a531855
        if update_defaults:
            self.guess_param_defaults(update=True)

    def set_roi(self, low, high, update_defaults=True):
        self._roi = (float(low), float(high))
        self._roi_msk = ((self.x >= self.roi[0]) &
                         (self.x <= self.roi[1]))
        if update_defaults:
            self.guess_param_defaults(update=True)

    def set_param(self, pname, ptype, pvalue):
        self.params[pname].set(**{ptype: pvalue})

    def _translate_model(self, m):
        if inspect.isclass(m):
            if not issubclass(m, Model):
                raise FittingError(
                    'Input model is not a subclass of Model: {}'.format(m))
            self._model_cls_cnt[m] = self._model_cls_cnt.get(m, 0) + 1
            return m
        elif isinstance(m, Model):
            cls = m.__class__
            self._model_cls_cnt[cls] = self._model_cls_cnt.get(cls, 0) + 1
            return m
        elif isstring(m):
            cls = MODEL_STR_TO_CLS.get(m.lower(), None)
            if cls is not None:
                self._model_cls_cnt[cls] = self._model_cls_cnt.get(cls, 0) + 1
                return cls
        raise FittingError('Unknown model type: {}'.format(m))

    def _make_model(self, model):
        if isstring(model) or isinstance(model, Model):
            model = [model]
        # Convert the model(s) to a list of Model classes / Model instancess
        self._model_cls_cnt = {}
        model_translated = [self._translate_model(m) for m in model]
        # Build complete model with appropriate prefixes
        model_prefixes = set()
        models = []
        name = ''
        for m in model_translated:
            if inspect.isclass(m):
                prefix_base = m.__name__.lower()
                if prefix_base.endswith('model'):
                    prefix_base = prefix_base[:-5]
                if self._model_cls_cnt[m] == 1:
                    prefix = '{}_'.format(prefix_base)
                else:
                    for i in range(self._model_cls_cnt[m]):
                        prefix = '{}{}_'.format(prefix_base, i)
                        if prefix not in model_prefixes:
                            break
                m_instance = m(prefix=prefix)
            else:
                m_instance = m
            if m_instance.prefix in model_prefixes:
                raise FittingError(
                    'A model prefix is not unique: ' +
                    '{} '.format(m_instance.prefix) +
                    'All models: {}'.format(model_translated)
                )
            model_prefixes.add(m_instance.prefix)
            models.append(m_instance)
            name += m_instance._name.capitalize()
        # Construct final model
        self._name = name
        if len(models) == 1:
            self._model = models[0]
        else:
            self._model = sum(models[1:], models[0])

    def _guess_param_defaults(self, **kwargs):
        params = []
        for comp in self.model.components:
            params += comp.guess(self.y_roi, x=self.x_roi)
        return params

    def guess_param_defaults(self, update=False, **kwargs):
        defaults = self._guess_param_defaults(**kwargs)
        if update:
            # TODO: check this logic
            if defaults is not None:
                for dp in defaults:
                    self.set_param(*dp)
        return defaults

    def fit(self, backend='lmfit'):
        assert self.y is not None, \
            'No data initialized, did you call set_data?'
        self.result = None
        if backend.lower().strip() == 'lmfit':
            if self.y_unc is None:
                weights = None
            else:
                # TODO: check this
                weights = self.y_unc_roi ** -1.0
            self.result = self.model.fit(self.y_roi,
                                         self.params,
                                         x=self.x_roi,
                                         weights=weights)
        else:
            raise FittingError('Unknown fitting backend: {}'.format(backend))

    def eval(self, x, params=None, **kwargs):
        return self.model.eval(x=x, params=params, **kwargs)

    def param_val(self, param):
        """
        Value of fit parameter `param`
        """
        if self.result is None:
            return None
        if param in self.result.params:
            return self.result.params[param].value
        elif param in self.fit.best_values:
            return self.result.best_values[param]
        else:
            raise FittingError('Unknown param: {}', param)

    def param_unc(self, param):
        """
        Fit error of fit parameter `param`
        """
        if self.result is None:
            return None
        if param in self.result.params:
            return self.result.params[param].stderr
        elif param in self.result.best_values:
            # This is the case for the `erf_form` key
            return np.nan
        else:
            raise FittingError('Unknown param: {}', param)

    def param_dataframe(self, sort_by_model=False):
        """
        Dataframe of all fit parameters value and fit error
        """
        if self.result is None:
            return None
        df = pd.DataFrame(columns=['val', 'unc'], dtype=np.float)
        for k in self.param_names:
            df.loc[k, 'val'] = self.param_val(k)
            df.loc[k, 'unc'] = self.param_unc(k)
        if sort_by_model:
            df.set_index(
                pd.MultiIndex.from_tuples(
                    [tuple(p.split('_')) for p in df.index],
                    names=['model', 'param']),
                inplace=True)
        return df

    def custom_plot(self, title=None, savefname=None, title_fontsize=24,
                    title_fontweight='bold', **kwargs):
        ymin, ymax = self.y_roi.min(), self.y_roi.max()
        # Prepare plots
        gs = GridSpec(2, 2, height_ratios=(4, 1))
        gs.update(left=0.05, right=0.99, wspace=0.03, top=0.94, bottom=0.06,
                  hspace=0.06)
        fig = plt.figure(figsize=(18, 9))
        fit_ax = fig.add_subplot(gs[0, 0])
        res_ax = fig.add_subplot(gs[1, 0], sharex=fit_ax)
        txt_ax = fig.add_subplot(gs[:, 1])
        # Set fig title
        if title is not None:
            fig.suptitle(str(title), fontweight=title_fontweight,
                         fontsize=title_fontsize)
        # ---------------------------------------
        # Fit plot (keep track of min/max in roi)
        # ---------------------------------------
        # Smooth roi x values
        x_plot = np.linspace(self.x_roi[0], self.x_roi[-1], 1000)
        # All data (not only roi)
        fit_ax.errorbar(self.x, self.y, yerr=self.y_unc,
                        c='k', fmt='o', markersize=5, alpha=0.1, label='data')
        # Init fit
        y = self.eval(x_plot, **self.result.init_values)
        ymin, ymax = min(y.min(), ymin), max(y.max(), ymax)
        fit_ax.plot(x_plot, y, 'k--', label='init')
        # Best fit
        y = self.eval(x_plot, **self.result.best_values)
        ymin, ymax = min(y.min(), ymin), max(y.max(), ymax)
        fit_ax.plot(x_plot, y, color='#e31a1c', label='best fit')
        # Components (currently will work for <=3 component)
        colors = ['#1f78b4', '#33a02c', '#6a3d9a']
        for i, m in enumerate(self.result.model.components):
            y = m.eval(x=x_plot, **self.result.best_values)
            if isinstance(y, float):
                y = np.ones(x_plot.shape) * y
            ymin, ymax = min(y.min(), ymin), max(y.max(), ymax)
            fit_ax.plot(x_plot, y, label=m.prefix, color=colors[i])
        # Plot Peak center and FWHM
        peak_centers = [self.param_val(p) for p in self.param_names if
                        (p.startswith('gauss') and p.endswith('mu'))]
        peak_fwhms = [self.param_val(p) * FWHM_SIG_RATIO
                      for p in self.param_names if
                      (p.startswith('gauss') and p.endswith('sigma'))]
        for i, (c, f) in enumerate(zip(peak_centers, peak_fwhms)):
            if i == 0:
                label = 'Centroid and FWHM'
            else:
                label = None
            fit_ax.axvline(c, color='#ff7f00')
            fit_ax.axvspan(c - f / 2.0, c + f / 2.0, color='#ff7f00',
                           alpha=0.2, label=label)
        # Misc
        fit_ax.legend(loc='upper right')
        # TODO: add ylabel based on units of y
        # Set viewing window to only include the roi (not entire spectrum)
        xpad = (self.x_roi[-1] - self.x_roi[0]) * 0.05
        ypad = (ymax - ymin) * 0.05
        fit_ax.set_xlim([self.x_roi[0] - xpad, self.x_roi[-1] + xpad])
        fit_ax.set_ylim([ymin - ypad, ymax + ypad])
        # ---------
        # Residuals
        # ---------
        res_ax.errorbar(
            self.x_roi,
            self.eval(self.x_roi, **self.result.best_values) - self.y_roi,
            yerr=self.y_unc_roi, fmt='o', color='k',
            markersize=5, label='residuals')
        res_ax.set_ylabel('Residuals')
        # TODO: add xlabel based on units of x
        # -------------------
        # Fit report (txt_ax)
        # -------------------
        txt_ax.get_xaxis().set_visible(False)
        txt_ax.get_yaxis().set_visible(False)
        best_fit_values = ''
        op = self.result.params
        for p in self.result.params:
            best_fit_values += '{:15} {: .6e} +/- {:.5e} ({:6.1%})\n'.format(
                p, op[p].value, op[p].stderr, abs(op[p].stderr / op[p].value))
        best_fit_values += '{:15} {: .6e}\n'.format('Chi Squared:',
                                                    self.result.chisqr)
        best_fit_values += '{:15} {: .6e}'.format('Reduced Chi Sq:',
                                                  self.result.redchi)
        props = dict(boxstyle='round', facecolor='white', edgecolor='black',
                     alpha=1)
        props = dict(facecolor='white', edgecolor='none', alpha=0)
        fp = FontProperties(family='monospace', size=8)
        # Remove first 2 lines of fit report (long model description)
        s = '\n'.join(self.result.fit_report().split('\n')[2:])
        # Add some more details
        s += '\n'
        param_df = self.param_dataframe(sort_by_model=True)
        for model_name, sdf in param_df.groupby(level='model'):
            s += model_name + '\n'
            for (_, param_name), param_data in sdf.iterrows():
                v = param_data['val']
                e = param_data['unc']
                s += '    {:24}: {: .6e} +/- {:.5e} ({:6.1%})\n'.format(
                    param_name, v, e, e / v)
        # Add to empty axis
        txt_ax.text(x=0.01, y=0.99, s=s, fontproperties=fp,
                    ha='left', va='top', transform=txt_ax.transAxes,
                    bbox=props)
        if savefname is not None:
            fig.savefig(savefname)
            plt.close(fig)
        else:
            return fig


<<<<<<< HEAD
class FitterGaussGauss(Fitter):

    def make_model(self):
        self.model = \
            GaussModel(prefix='gauss0_') + \
            GaussModel(prefix='gauss1_')
=======
class FitterGauss(Fitter):

    def make_model(self):
        self.model = GaussModel(prefix='gauss_')


class FitterGaussLine(Fitter):

    def make_model(self):
        self.model = \
            GaussModel(prefix='gauss_') + \
            LineModel(prefix='line_')


class FitterGaussExp(Fitter):

    def make_model(self):
        self.model = \
            GaussModel(prefix='gauss_') + \
            ExpModel(prefix='exp_')


class FitterGaussErf(Fitter):

    def make_model(self):
        self.model = \
            GaussModel(prefix='gauss_') + \
            ErfModel(prefix='erf_')


class FitterGaussErfLine(Fitter):

    def make_model(self):
        self.model = \
            GaussModel(prefix='gauss_') + \
            ErfModel(prefix='erf_') + \
            LineModel(prefix='line_')


class FitterGaussErfExp(Fitter):
>>>>>>> 9a531855

    def _guess_param_defaults(self):
        params = []
        for comp in self.model.components:
            if comp.prefix == 'gauss0_':
                params += comp.guess(self.y_roi, x=self.x_roi,
                                     center_ratio=0.33, width_ratio=0.5)
            elif comp.prefix == 'gauss1_':
                params += comp.guess(self.y_roi, x=self.x_roi,
                                     center_ratio=0.66, width_ratio=0.5)
        return params


class FitterGaussGauss(Fitter):

    def make_model(self):
        self.model = \
            GaussModel(prefix='gauss0_') + \
            GaussModel(prefix='gauss1_')

    def _guess_param_defaults(self):
        params = []
        for comp in self.model.components:
            if comp.prefix == 'gauss0_':
                params += comp.guess(self.y_roi, x=self.x_roi,
                                     center_ratio=0.33, width_ratio=0.5)
            elif comp.prefix == 'gauss1_':
                params += comp.guess(self.y_roi, x=self.x_roi,
                                     center_ratio=0.66, width_ratio=0.5)
        return params


class FitterGaussGaussLine(Fitter):

    def make_model(self):
        self.model = \
            GaussModel(prefix='gauss0_') + \
            GaussModel(prefix='gauss1_') + \
            LineModel(prefix='line_')

    def _guess_param_defaults(self):
        params = []
        for comp in self.model.components:
            if comp.prefix == 'gauss0_':
                params += comp.guess(self.y_roi, x=self.x_roi,
                                     center_ratio=0.33, width_ratio=0.5)
            elif comp.prefix == 'gauss1_':
                params += comp.guess(self.y_roi, x=self.x_roi,
                                     center_ratio=0.66, width_ratio=0.5)
            else:
                params += comp.guess(self.y_roi, x=self.x_roi)
        return params


class FitterGaussGaussExp(Fitter):

    def make_model(self):
        self.model = \
            GaussModel(prefix='gauss0_') + \
            GaussModel(prefix='gauss1_') + \
            ExpModel(prefix='exp_')

    def _guess_param_defaults(self):
        params = []
        for comp in self.model.components:
            if comp.prefix == 'gauss0_':
                params += comp.guess(self.y_roi, x=self.x_roi,
                                     center_ratio=0.33, width_ratio=0.5)
            elif comp.prefix == 'gauss1_':
                params += comp.guess(self.y_roi, x=self.x_roi,
                                     center_ratio=0.66, width_ratio=0.5)
            else:
                params += comp.guess(self.y_roi, x=self.x_roi)
        return params<|MERGE_RESOLUTION|>--- conflicted
+++ resolved
@@ -325,11 +325,8 @@
                     'them to {}. If you have Poisson data, '.format(min_v) +
                     'this should be 1.')
                 self._y_unc[self._y_unc <= 0.] = min_v
-<<<<<<< HEAD
         if roi is not None:
             self.set_roi(*roi)
-=======
->>>>>>> 9a531855
         if update_defaults:
             self.guess_param_defaults(update=True)
 
@@ -594,55 +591,12 @@
             return fig
 
 
-<<<<<<< HEAD
 class FitterGaussGauss(Fitter):
 
     def make_model(self):
         self.model = \
             GaussModel(prefix='gauss0_') + \
             GaussModel(prefix='gauss1_')
-=======
-class FitterGauss(Fitter):
-
-    def make_model(self):
-        self.model = GaussModel(prefix='gauss_')
-
-
-class FitterGaussLine(Fitter):
-
-    def make_model(self):
-        self.model = \
-            GaussModel(prefix='gauss_') + \
-            LineModel(prefix='line_')
-
-
-class FitterGaussExp(Fitter):
-
-    def make_model(self):
-        self.model = \
-            GaussModel(prefix='gauss_') + \
-            ExpModel(prefix='exp_')
-
-
-class FitterGaussErf(Fitter):
-
-    def make_model(self):
-        self.model = \
-            GaussModel(prefix='gauss_') + \
-            ErfModel(prefix='erf_')
-
-
-class FitterGaussErfLine(Fitter):
-
-    def make_model(self):
-        self.model = \
-            GaussModel(prefix='gauss_') + \
-            ErfModel(prefix='erf_') + \
-            LineModel(prefix='line_')
-
-
-class FitterGaussErfExp(Fitter):
->>>>>>> 9a531855
 
     def _guess_param_defaults(self):
         params = []
