#!/usr/bin/env python
"""Becquerel: Tools for radiation spectral analysis."""

import sys
import site
from setuptools import setup, find_packages
import importlib.util

# Enables --editable install with --user
# https://github.com/pypa/pip/issues/7953
site.ENABLE_USER_SITE = "--user" in sys.argv[1:]

_spec = importlib.util.spec_from_file_location(
    "__metadata__", "./becquerel/__metadata__.py"
)
METADATA = importlib.util.module_from_spec(_spec)
_spec.loader.exec_module(METADATA)

# Enables --editable install with --user
# https://github.com/pypa/pip/issues/7953
site.ENABLE_USER_SITE = "--user" in sys.argv[1:]

# remove package title from description
with open("README.md", "r") as fh:
    README = "\n".join(fh.readlines()[2:])

with open("CONTRIBUTING.md", "r") as fh:
    CONTRIBUTING = fh.read()

with open("requirements.txt", "r") as fh:
    REQUIREMENTS = [_line for _line in fh.readlines() if _line]

with open("requirements-dev.txt", "r") as fh:
    REQUIREMENTS_DEV = [l.strip() for l in fh.readlines() if not l.startswith("-r")]

# make long description from README and CONTRIBUTING
# but move copyright notice to the end
LONG_DESCRIPTION = "{0}\n{2}\n## Copyright Notice\n{1}".format(
    *README.split("## Copyright Notice"), CONTRIBUTING
)

setup(
    name=METADATA.__name__,
    version=METADATA.__version__,
    description=METADATA.__description__,
    long_description=LONG_DESCRIPTION,
    long_description_content_type="text/markdown",
    url=METADATA.__url__,
    download_url=f"{METADATA.__url__}/releases",
    maintainer=METADATA.__maintainer__,
    maintainer_email=METADATA.__email__,
    classifiers=METADATA.__classifiers__,
    platforms="any",
    packages=find_packages(),
    python_requires=">=3.6",
    install_requires=REQUIREMENTS,
    setup_requires=["pytest-runner"],
<<<<<<< HEAD
    tests_require=["pytest", "pytest-cov"],
    license=METADATA.__license__,
=======
    tests_require=REQUIREMENTS_DEV,
    license="Other/Proprietary License (see LICENSE.txt)",
>>>>>>> f3c43873
)<|MERGE_RESOLUTION|>--- conflicted
+++ resolved
@@ -55,11 +55,6 @@
     python_requires=">=3.6",
     install_requires=REQUIREMENTS,
     setup_requires=["pytest-runner"],
-<<<<<<< HEAD
-    tests_require=["pytest", "pytest-cov"],
     license=METADATA.__license__,
-=======
     tests_require=REQUIREMENTS_DEV,
-    license="Other/Proprietary License (see LICENSE.txt)",
->>>>>>> f3c43873
 )