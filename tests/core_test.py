"""Test becquerel's Spectrum."""

from __future__ import print_function
import pytest
import datetime
import numpy as np
from uncertainties import ufloat, UFloat, unumpy
import becquerel as bq
from parsers_test import SAMPLES

TEST_DATA_LENGTH = 256
TEST_COUNTS = 4
TEST_GAIN = 8.23
TEST_EDGES_KEV = np.arange(TEST_DATA_LENGTH + 1) * TEST_GAIN


def make_data(lam=TEST_COUNTS, size=TEST_DATA_LENGTH):
    """Build a vector of random counts."""

    floatdata = np.random.poisson(lam=lam, size=size)
    return floatdata.astype(np.int)


def make_spec(t, lt=None, lam=TEST_COUNTS):
    """Get spectrum to use in parameterized tests.

    Pytest Note:
        one might think you could do:
        @pytest.mark.parametrize('spec1, spec2', [
            (uncal_spec, uncal_spec),
            (cal_spec, cal_spec)
        ])
        def test_add(spec1, spec2):
            ...

        but you can't put fixtures inside parametrize(). Thus the fixtures
        call this function for simplicity.

    """

    if t == 'uncal':
        return bq.Spectrum(make_data(lam=lam), livetime=lt)
    elif t == 'cal':
        return bq.Spectrum(
            make_data(lam=lam), bin_edges_kev=TEST_EDGES_KEV, livetime=lt)
    elif t == 'cal_new':
        return bq.Spectrum(
            make_data(lam=lam), livetime=lt,
            bin_edges_kev=np.arange(TEST_DATA_LENGTH + 1) * 0.67)
    elif t == 'uncal_long':
        return bq.Spectrum(
            make_data(lam=lam, size=TEST_DATA_LENGTH * 2), livetime=lt)
    elif t == 'uncal_cps':
        return bq.Spectrum(cps=make_data(lam=lam), livetime=lt)
    elif t == 'data':
        return make_data()
    else:
        return t


@pytest.fixture
def spec_data():
    """Build a vector of random counts."""

    return make_data()


@pytest.fixture
def uncal_spec(spec_data):
    """Generate an uncalibrated spectrum."""

    return make_spec('uncal')


@pytest.fixture
def uncal_spec_2(spec_data):
    """Generate an uncalibrated spectrum (2nd instance)."""

    return make_spec('uncal')


@pytest.fixture
def uncal_spec_cps(spec_data):
    """Generate an uncalibrated spectrum with cps data."""

    return make_spec('uncal_cps')


@pytest.fixture
def uncal_spec_long(spec_data):
    """Generate an uncalibrated spectrum, of longer length."""

    return make_spec('uncal_long')


@pytest.fixture
def cal_spec(spec_data):
    """Generate a calibrated spectrum."""

    return make_spec('cal')


@pytest.fixture
def cal_spec_2(spec_data):
    """Generate a calibrated spectrum (2nd instance)."""

    return make_spec('cal')


# -----------------------------------------------------------------------------
# File IO
# -----------------------------------------------------------------------------


@pytest.fixture
def cal_spec_cps(spec_data):
    """Generate a calibrated spectrum with cps data."""

    return bq.Spectrum(cps=spec_data, bin_edges_kev=TEST_EDGES_KEV)


class TestSpectrumFromFile(object):
    """Test Spectrum.from_file() class method."""

    def run_from_file(self, extension):
        """Run the test of from_file() for files with the given extension."""

        filenames = SAMPLES.get(extension, [])
        assert len(filenames) >= 1
        for filename in filenames:
            spec = bq.Spectrum.from_file(filename)
            assert spec.livetime is not None

    def test_spe(self):
        """Test Spectrum.from_file for SPE file........................."""
        with pytest.warns(bq.parsers.SpectrumFileParsingWarning):
            self.run_from_file('.spe')

    def test_spc(self):
        """Test Spectrum.from_file for SPC file........................."""

        self.run_from_file('.spc')

    def test_cnf(self):
        """Test Spectrum.from_file for CNF file........................."""

        self.run_from_file('.cnf')

    def test_error(self):
        """Test _get_file_object() raises error for bad file type"""

        with pytest.raises(NotImplementedError):
            bq.Spectrum.from_file('foo.bar')


# ----------------------------------------------
#         Test Spectrum.__init__()
# ----------------------------------------------

def test_uncal(uncal_spec):
    """Test simple uncalibrated construction."""

    assert len(uncal_spec.counts) == TEST_DATA_LENGTH
    assert not uncal_spec.is_calibrated


def test_uncal_cps(uncal_spec_cps):
    """Test simple uncalibrated construction w CPS. More CPS tests later"""

    assert len(uncal_spec_cps.cps) == TEST_DATA_LENGTH
    assert not uncal_spec_cps.is_calibrated


def test_cal(cal_spec):
    """Test simple calibrated construction."""

    assert len(cal_spec.counts) == TEST_DATA_LENGTH
    assert len(cal_spec.bin_edges_kev) == TEST_DATA_LENGTH + 1
    assert len(cal_spec.energies_kev) == TEST_DATA_LENGTH
    assert cal_spec.is_calibrated


def test_init_exceptions(spec_data):
    """Test errors on initialization."""

    with pytest.raises(bq.SpectrumError):
        bq.Spectrum([])
    with pytest.raises(bq.SpectrumError):
        bq.Spectrum(cps=[])
    with pytest.raises(bq.SpectrumError):
        bq.Spectrum(spec_data, bin_edges_kev=TEST_EDGES_KEV[:-1])
    with pytest.raises(bq.SpectrumError):
        bq.Spectrum(cps=spec_data, bin_edges_kev=TEST_EDGES_KEV[:-1])
    with pytest.raises(bq.SpectrumError):
        bq.Spectrum(spec_data, cps=spec_data)
    with pytest.raises(bq.SpectrumError):
        bq.Spectrum(bin_edges_kev=TEST_EDGES_KEV)

    bad_edges = TEST_EDGES_KEV.copy()
    bad_edges[12] = bad_edges[9]
    with pytest.raises(ValueError):
        bq.Spectrum(spec_data, bin_edges_kev=bad_edges)


def test_uncalibrated_exception(uncal_spec):
    """Test UncalibratedError."""

    with pytest.raises(bq.UncalibratedError):
        uncal_spec.energies_kev


def test_negative_input(spec_data):
    """Make sure negative values in counts throw an exception,
       and exception is not raised if uncs are provided."""

    neg_spec = spec_data[:]
    neg_spec[::2] *= -1
    neg_uncs = np.where(neg_spec < 0, np.nan, 1)

    with pytest.raises(bq.SpectrumError):
        spec = bq.Spectrum(neg_spec)

    spec = bq.Spectrum(neg_spec, uncs=neg_uncs)
    assert np.any(spec.counts_vals < 0)
    assert np.any(np.isnan(spec.counts_uncs))


# ----------------------------------------------
#      Test Spectrum repr behavior
# ----------------------------------------------

def test_repr(cal_spec):
    repr(cal_spec)


def test_str(cal_spec):
    str(cal_spec)


# ----------------------------------------------
#      Test Spectrum livetime properties
# ----------------------------------------------

@pytest.fixture(params=[86400, 300.6, 0.88])
def livetime(request):
    return request.param


def test_livetime_arg(spec_data, livetime):
    """Test manual livetime input."""

    spec = bq.Spectrum(spec_data, livetime=livetime)
    assert spec.livetime == livetime


def test_livetime_arg_cps(spec_data, livetime):
    """Test manual livetime input with CPS."""

    cps = spec_data / float(livetime)
    spec = bq.Spectrum(cps=cps, livetime=livetime)
    assert spec.livetime == livetime


def test_no_livetime(spec_data):
    """Test livetime property when not specified."""

    spec = bq.Spectrum(spec_data)
    assert spec.livetime is None

    cps_spec = bq.Spectrum(cps=spec_data / 300.6)
    assert cps_spec.livetime is None


# ----------------------------------------------
#     Test start_time, stop_time, realtime
# ----------------------------------------------

@pytest.mark.parametrize('start, stop', [
    (datetime.datetime(2017, 1, 1, 17, 0, 3),
     datetime.datetime(2017, 1, 1, 18, 0, 3)),
    ('2017-01-19 17:21:00', '2017-01-20 14:19:32'),
    (datetime.datetime(2017, 1, 1, 0, 30, 0, 385), '2017-01-01 12:44:22')
])
@pytest.mark.parametrize('rt', [3600, 2345.6])
def test_acqtime_construction(spec_data, start, stop, rt):
    """Test construction with 2 out of 3 of start, stop, and realtime."""

    bq.Spectrum(spec_data, start_time=start, stop_time=stop)
    bq.Spectrum(spec_data, start_time=start, realtime=rt)
    bq.Spectrum(spec_data, realtime=rt, stop_time=stop)


@pytest.mark.parametrize('start, stop, rt, expected_err', [
    ('2017-01-19 17:21:00', '2017-01-20 17:21:00', 86400, bq.SpectrumError),
    ('2017-01-19 17:21:00', '2017-01-18 17:21:00', None, ValueError),
])
def test_bad_acqtime_construction(spec_data, start, stop, rt, expected_err):
    """Test bad construction of a spectrum with start, stop, or realtimes."""

    with pytest.raises(expected_err):
        bq.Spectrum(spec_data, start_time=start, stop_time=stop, realtime=rt)


def test_bad_realtime_livetime(spec_data):
    """Test error of livetime > realtime."""

    with pytest.raises(ValueError):
        bq.Spectrum(spec_data, livetime=300, realtime=290)


# ----------------------------------------------
#         Test uncertainties in Spectrum
# ----------------------------------------------

def test_construct_float_int(spec_data):
    """Construct spectrum with non-UFloats (float and int)."""

    spec = bq.Spectrum(spec_data)
    assert isinstance(spec.counts[0], UFloat)
    spec = bq.Spectrum(spec_data.astype(float))
    assert isinstance(spec.counts[0], UFloat)


def test_construct_ufloat(spec_data):
    """Construct spectrum with UFloats"""

    ucounts = unumpy.uarray(spec_data, np.ones_like(spec_data))
    spec = bq.Spectrum(ucounts)
    assert isinstance(spec.counts[0], UFloat)
    assert spec.counts[0].std_dev == 1


def test_construct_float_int_uncs(spec_data):
    """Construct spectrum with non-UFloats and specify uncs."""

    uncs = np.ones_like(spec_data)
    spec = bq.Spectrum(spec_data, uncs=uncs)
    assert isinstance(spec.counts[0], UFloat)
    uncs2 = np.array([c.std_dev for c in spec.counts])
    assert np.allclose(uncs2, 1)


def test_construct_errors(spec_data):
    """Construct spectrum with UFloats plus uncs and get an error."""

    uncs = np.ones_like(spec_data)
    ucounts = unumpy.uarray(spec_data, uncs)
    with pytest.raises(bq.core.utils.UncertaintiesError):
        bq.Spectrum(ucounts, uncs=uncs)

    ucounts[0] = 1
    with pytest.raises(bq.core.utils.UncertaintiesError):
        bq.Spectrum(ucounts)


def test_properties(spec_data):
    """Test counts_vals and counts_uncs."""

    spec = bq.Spectrum(spec_data)
    assert isinstance(spec.counts[0], UFloat)
    assert np.allclose(spec.counts_vals, spec_data)
    expected_uncs = np.sqrt(spec_data)
    expected_uncs[expected_uncs == 0] = 1
    assert np.allclose(spec.counts_uncs, expected_uncs)

    uncs = spec_data
    ucounts = unumpy.uarray(spec_data, uncs)
    spec = bq.Spectrum(ucounts)
    assert np.allclose(spec.counts_vals, spec_data)
    assert np.allclose(spec.counts_uncs, uncs)

    uncs = np.ones_like(spec_data)
    spec = bq.Spectrum(spec_data, uncs=uncs)
    assert np.allclose(spec.counts_uncs, uncs)


# ----------------------------------------------
#         Test Spectrum.bin_widths
# ----------------------------------------------

def test_bin_widths(cal_spec):
    """Test Spectrum.bin_widths"""

    cal_spec.bin_widths
    assert len(cal_spec.bin_widths) == len(cal_spec.counts)
    assert np.allclose(cal_spec.bin_widths, TEST_GAIN)


def test_bin_width_error(uncal_spec):
    """Test Spectrum.bin_widths error"""

    with pytest.raises(bq.UncalibratedError):
        uncal_spec.bin_widths


# ----------------------------------------------
#         Test Spectrum CPS and CPS/keV
# ----------------------------------------------

@pytest.mark.parametrize('construction_kwargs', [
    {'livetime': 300.0},
    {'livetime': 300.0,
     'bin_edges_kev': TEST_EDGES_KEV},
])
def test_cps(spec_data, construction_kwargs):
    """Test cps property and uncertainties on uncal and cal spectrum."""

    spec = bq.Spectrum(spec_data, **construction_kwargs)
    spec.cps
    spec.cps_vals
    spec.cps_uncs
    assert np.all(spec.counts_vals == spec_data)
    assert np.allclose(spec.cps_vals, spec_data / spec.livetime)
    assert np.allclose(spec.cps_uncs, spec.counts_uncs / spec.livetime)


def test_cpskev(spec_data, livetime):
    """Test cpskev property and uncertainties"""

    spec = bq.Spectrum(spec_data, livetime=livetime,
                       bin_edges_kev=TEST_EDGES_KEV)
    spec.cpskev
    spec.cpskev_vals
    spec.cpskev_uncs
    assert np.allclose(
        spec.cpskev_vals, spec_data / spec.bin_widths / float(livetime))
    assert np.allclose(
        spec.cpskev_uncs, spec.counts_uncs / spec.bin_widths / float(livetime))


def test_cps_cpsspec(spec_data, livetime):
    """Test cps property of CPS-style spectrum."""

    spec = bq.Spectrum(cps=spec_data / float(livetime))
    assert spec.cps is not None
    assert np.all(spec.cps_vals == spec_data / float(livetime))
    assert np.all(np.isnan(spec.cps_uncs))
    with pytest.raises(bq.SpectrumError):
        spec.counts
    with pytest.raises(bq.SpectrumError):
        spec.counts_vals
    with pytest.raises(bq.SpectrumError):
        spec.counts_uncs


def test_cps_errors(uncal_spec):
    """Test errors in CPS."""

    with pytest.raises(bq.SpectrumError):
        uncal_spec.cps


def test_cpskev_errors(spec_data):
    """Test errors in CPS/keV."""

    spec = bq.Spectrum(spec_data, livetime=300.9)
    with pytest.raises(bq.UncalibratedError):
        spec.cpskev


# ----------------------------------------------
#   Test addition and subtraction of spectra
# ----------------------------------------------

<<<<<<< HEAD
def get_spectrum(t, lt=None):
    """Get spectrum to use in parameterized tests.

    Pytest Note:
      one might think you could do:
        @pytest.mark.parametrize('spec1, spec2', [
            (uncal_spec, uncal_spec),
            (cal_spec, cal_spec)
        ])
        def test_add(spec1, spec2):
          ...

      but you can't put fixtures inside parametrize().
    """

    if t == 'uncal':
        spec = uncal_spec(spec_data())
    elif t == 'cal':
        spec = cal_spec(spec_data())
    elif t == 'cal_new':
        edges = np.arange(TEST_DATA_LENGTH + 1) * 0.67
        spec = bq.Spectrum(spec_data(), bin_edges_kev=edges)
    elif t == 'cal_cps':
        spec = cal_spec_cps(spec_data())
    elif t == 'uncal_long':
        spec = uncal_spec_long(spec_data())
    elif t == 'uncal_cps':
        spec = uncal_spec_cps(spec_data())
    elif t == 'data':
        spec = spec_data()
    else:
        return t
    try:
        spec.livetime = lt
    except AttributeError:
        pass
    return spec

=======
>>>>>>> 579c547e

@pytest.mark.parametrize('lt1, lt2', [
    (300, 600),
    (12.6, 0.88),
    (300, 12.6),
    (12.6, None),
    (None, None)])
@pytest.mark.parametrize('type1, type2', [
    ('uncal', 'uncal'),
    ('cal', 'cal')])
def test_add(type1, type2, lt1, lt2):
    """Test addition of spectra"""

    spec1, spec2 = (make_spec(type1, lt=lt1),
                    make_spec(type2, lt=lt2))

    if lt1 and lt2:
        tot = spec1 + spec2
        assert tot.livetime == lt1 + lt2
    else:
        with pytest.warns(bq.SpectrumWarning):
            tot = spec1 + spec2
        assert tot.livetime is None
    assert np.all(tot.counts == spec1.counts + spec2.counts)
    assert np.all(tot.counts_vals ==
                  spec1.counts_vals + spec2.counts_vals)


@pytest.mark.parametrize('type1, type2, expected_error', [
    ('uncal', 'cal', bq.SpectrumError),
    ('uncal', 'uncal_long', bq.SpectrumError),
    ('uncal', 'data', TypeError),
    ('data', 'uncal', TypeError),
    ('uncal', 5, TypeError),
    (5, 'cal', TypeError),
    ('cal', 'asdf', TypeError),
    ('asdf', 'uncal', TypeError),
    ('uncal', 'data', TypeError),
    ('cal', 'cal_new', NotImplementedError)
])
def test_add_sub_errors(type1, type2, expected_error):
    """Test addition and subtraction that causes errors"""

    spec1, spec2 = make_spec(type1), make_spec(type2)
    with pytest.raises(expected_error):
        spec1 + spec2
    with pytest.raises(expected_error):
        spec1 - spec2


@pytest.mark.parametrize('type1, type2', [
    ('uncal', 'uncal'),
    ('cal', 'cal')])
def test_add_uncs(type1, type2):
    """Test uncertainties on addition of uncal spectra"""

    spec1, spec2 = make_spec(type1), make_spec(type2)

    with pytest.warns(bq.SpectrumWarning):
        tot = spec1 + spec2

    uncs = np.sqrt(spec1.counts_uncs**2 + spec2.counts_uncs**2)
    assert np.allclose(tot.counts_uncs, uncs)


@pytest.mark.parametrize('type1, type2, lt1, lt2', [
    ('uncal_cps', 'uncal_cps', 300, 12.6),
    ('uncal_cps', 'uncal_cps', None, 12.6),
    ('uncal_cps', 'uncal_cps', None, None)])
def test_add_sub_cps(type1, type2, lt1, lt2):
    """Test addition and subtraction of CPS spectra"""

    spec1, spec2 = (make_spec(type1, lt=lt1),
                    make_spec(type2, lt=lt2))

    tot = spec1 + spec2
    assert np.all(tot.cps_vals == spec1.cps_vals + spec2.cps_vals)
    assert tot.livetime is None

    diff = spec1 - spec2
    assert diff.livetime is None
    assert np.all(diff.cps_vals == spec1.cps_vals - spec2.cps_vals)


@pytest.mark.parametrize('type1, type2, lt1, lt2', [
    ('uncal', 'uncal_cps', None, None),
    ('uncal_cps', 'uncal', None, None),
    ('uncal', 'uncal_cps', 300, None),
    ('uncal_cps', 'uncal', None, 300),
    ('uncal', 'uncal_cps', 300, 600),
    ('uncal_cps', 'uncal', 600, 300)])
def test_adddition_errors(type1, type2, lt1, lt2):
    """Test errors during addition of mixed spectra"""

    spec1, spec2 = (make_spec(type1, lt=lt1),
                    make_spec(type2, lt=lt2))

    with pytest.raises(bq.SpectrumError):
        spec1 + spec2


@pytest.mark.parametrize('lt1, lt2', [
    (300, 600),
    (12.6, 0.88),
    (300, 12.6)])
@pytest.mark.parametrize('type1, type2', [
    ('uncal', 'uncal'),
    ('cal', 'cal')])
def test_subtract_counts(type1, type2, lt1, lt2):
    """Test Spectrum subtraction with counts"""

    spec1, spec2 = (make_spec(type1, lt=lt1),
                    make_spec(type2, lt=lt2))
    with pytest.warns(bq.SpectrumWarning):
        diff = spec1 - spec2
    assert diff.livetime is None
    assert np.allclose(diff.cps_vals, spec1.cps_vals - spec2.cps_vals)
    assert np.all(diff.cps_uncs > spec1.cps_uncs)
    assert np.all(diff.cps_uncs > spec2.cps_uncs)


@pytest.mark.parametrize('type1, type2, lt1, lt2', [
    ('uncal', 'uncal_cps', None, None),
    ('uncal_cps', 'uncal', None, None),
    ('uncal', 'uncal_cps', None, 300),
    ('uncal_cps', 'uncal', 300, None),
    ('uncal', 'uncal_cps', 300, None),
    ('uncal_cps', 'uncal', None, 300)])
def test_subtract_errors(type1, type2, lt1, lt2):
    """Test errors/warnings during subtraction of mixed spectra"""

    spec1, spec2 = (make_spec(type1, lt=lt1),
                    make_spec(type2, lt=lt2))
    if lt1 is None and lt2 is None:
        with pytest.raises(bq.SpectrumError):
            diff = spec1 - spec2
    else:
        with pytest.warns(bq.SpectrumWarning):
            diff = spec1 - spec2
        assert diff.livetime is None


# ----------------------------------------------
#  Test multiplication and division of spectra
# ----------------------------------------------

@pytest.mark.parametrize('factor', [0.88, 1, 2, 43.6])
@pytest.mark.parametrize('spectype', ['uncal', 'cal'])
def test_basic_mul_div(spectype, factor):
    """
    Basic multiplication/division of uncalibrated spectrum by a scalar.
    """

    spec = make_spec(spectype)

    mult_left = spec * factor
    assert np.allclose(mult_left.counts_vals, factor * spec.counts_vals)
    assert np.allclose(mult_left.counts_uncs, factor * spec.counts_uncs)
    assert mult_left.livetime is None

    mult_right = factor * spec
    assert np.allclose(mult_right.counts_vals, factor * spec.counts_vals)
    assert np.allclose(mult_right.counts_uncs, factor * spec.counts_uncs)
    assert mult_right.livetime is None

    div = spec / factor
    assert np.allclose(div.counts_vals, spec.counts_vals / factor)
    assert np.allclose(div.counts_uncs, spec.counts_uncs / factor)
    assert div.livetime is None


@pytest.mark.parametrize('factor', [0.88, 1, 2, 43.6])
def test_cps_mul_div(uncal_spec_cps, factor):
    """Multiplication/division of a CPS spectrum."""

    mult_left = uncal_spec_cps * factor
    assert np.allclose(mult_left.cps_vals, factor * uncal_spec_cps.cps_vals)
    assert mult_left.livetime is None

    mult_right = factor * uncal_spec_cps
    assert np.allclose(mult_right.cps_vals, factor * uncal_spec_cps.cps_vals)
    assert mult_right.livetime is None

    div = uncal_spec_cps / factor
    assert np.allclose(div.cps_vals, uncal_spec_cps.cps_vals / factor)
    assert div.livetime is None


@pytest.mark.parametrize('factor', [
    ufloat(0.88, 0.01),
    ufloat(1, 0.1),
    ufloat(43, 1)])
@pytest.mark.parametrize('spectype', ['uncal', 'cal'])
def test_uncal_mul_div_uncertainties(spectype, factor):
    """
    Multiplication/division of uncal spectrum by a scalar with uncertainty.
    """

    spec = make_spec(spectype)

    mult_left = spec * factor
    assert np.allclose(
        mult_left.counts_vals, factor.nominal_value * spec.counts_vals)
    assert np.all(
        (mult_left.counts_uncs > factor.nominal_value * spec.counts_uncs) |
        (spec.counts_vals == 0))
    assert mult_left.livetime is None

    mult_right = factor * spec
    assert np.allclose(
        mult_right.counts_vals, factor.nominal_value * spec.counts_vals)
    assert np.all(
        (mult_right.counts_uncs > factor.nominal_value * spec.counts_uncs) |
        (spec.counts_vals == 0))
    assert mult_right.livetime is None

    div = spec / factor
    assert np.allclose(
        div.counts_vals, spec.counts_vals / factor.nominal_value)
    assert np.all(
        (div.counts_uncs > spec.counts_uncs / factor.nominal_value) |
        (spec.counts_vals == 0))
    assert div.livetime is None


@pytest.mark.parametrize('type1, type2, error', [
    ('uncal', 'uncal', TypeError),
    ('uncal', 'asdf', TypeError),
    ('uncal', 'data', TypeError),
    ('uncal', 0, ValueError),
    ('uncal', np.inf, ValueError),
    ('uncal', np.nan, ValueError),
    ('uncal', ufloat(0, 1), ValueError),
    ('uncal', ufloat(np.inf, np.nan), ValueError)])
def test_mul_div_errors(type1, type2, error):
    """Multiplication/division errors."""

    spec, bad_factor = make_spec(type1), make_spec(type2)

    with pytest.raises(error):
        spec * bad_factor

    with pytest.raises(error):
        bad_factor * spec

    with pytest.raises(error):
        spec / bad_factor


# ----------------------------------------------
#         Test Spectrum.calibrate_like
# ----------------------------------------------

def test_calibrate_like(uncal_spec, cal_spec):
    """Test calibrate_like with an uncalibrated spectrum."""

    uncal_spec.calibrate_like(cal_spec)
    assert uncal_spec.is_calibrated
    assert np.all(uncal_spec.bin_edges_kev == cal_spec.bin_edges_kev)


def test_recalibrate_like(cal_spec):
    """Test calibrate_like with an already calibrated spectrum."""

    cal_new = make_spec('cal_new')
    edges1 = cal_spec.bin_edges_kev
    cal_spec.calibrate_like(cal_new)
    assert cal_spec.is_calibrated
    assert np.all(cal_spec.bin_edges_kev == cal_new.bin_edges_kev)
    assert cal_spec.bin_edges_kev[-1] != edges1[-1]


def test_calibrate_like_error(uncal_spec, uncal_spec_2):
    """Test that calibrate_like raises an error if arg is uncalibrated"""

    with pytest.raises(bq.UncalibratedError):
        uncal_spec.calibrate_like(uncal_spec_2)


def test_calibrate_like_copy(uncal_spec, cal_spec):
    """Test that calibrate_like makes a copy of the bin edges"""

    uncal_spec.calibrate_like(cal_spec)
    assert uncal_spec.bin_edges_kev is not cal_spec.bin_edges_kev
    cal_spec.rm_calibration()
    assert uncal_spec.is_calibrated


# ----------------------------------------------
#         Test Spectrum.combine_bins
# ----------------------------------------------

@pytest.mark.parametrize('spectype', ['uncal', 'cal', 'uncal_cps'])
def test_combine_bins(spectype):
    """Test combine_bins with no padding."""

    spec = make_spec(spectype)

    f = 8
    combined = spec.combine_bins(f)

    assert len(combined) == TEST_DATA_LENGTH / f
    if spec._counts is not None:
        assert combined.counts_vals[0] == np.sum(spec.counts_vals[:f])
        assert np.sum(combined.counts_vals) == np.sum(spec.counts_vals)
    else:
        assert combined.cps_vals[0] == np.sum(spec.cps_vals[:f])
        assert np.sum(combined.cps_vals) == np.sum(spec.cps_vals)


@pytest.mark.parametrize('spectype', ['uncal', 'cal', 'uncal_cps'])
def test_combine_bins_padding(spectype):
    """Test combine_bins with padding (an uneven factor)."""

    spec = make_spec(spectype)

    f = 10
    combined = spec.combine_bins(f)
    assert len(combined) == np.ceil(float(TEST_DATA_LENGTH) / f)
    if spec._counts is not None:
        assert combined.counts_vals[0] == np.sum(spec.counts_vals[:f])
        assert np.sum(combined.counts_vals) == np.sum(spec.counts_vals)
    else:
        assert combined.cps_vals[0] == np.sum(spec.cps_vals[:f])
        assert np.sum(combined.cps_vals) == np.sum(spec.cps_vals)


# calibration methods tested in energycal_test.py

# ----------------------------------------------
#         Test Spectrum.downsample
# ----------------------------------------------

@pytest.mark.parametrize('spectype', ['uncal', 'cal'])
@pytest.mark.parametrize('f', [2, 1.5, 999.99])
def test_downsample(spectype, f):
    """Test Spectrum.downsample on uncalibrated and calibrated spectra"""

    spec = make_spec(spectype, lam=1000)
    s1 = np.sum(spec.counts_vals)
    spec2 = spec.downsample(f)
    s2 = np.sum(spec2.counts_vals)
    r = float(s2) / s1
    five_sigma = 5 * np.sqrt(s1 / f) / (s1 / f)

    assert np.isclose(r, 1.0 / f, atol=five_sigma)


def test_no_downsample(cal_spec):
    """Test that downsample(1) doesn't do anything"""

    s1 = np.sum(cal_spec.counts_vals)
    spec2 = cal_spec.downsample(1.0)
    s2 = np.sum(spec2.counts_vals)
    assert s1 == s2


def test_zero_downsample(cal_spec):
    """Test that downsample(very large number) gives 0"""

    spec2 = cal_spec.downsample(10**10)
    s2 = np.sum(spec2.counts_vals)
    assert s2 == 0


def test_downsample_handle_livetime(cal_spec):
    """Test handle_livetime behavior"""

    f = 2
    test_livetime = 300.0
    cal_spec.livetime = test_livetime

    spec2 = cal_spec.downsample(f)
    assert spec2.livetime is None

    spec3 = cal_spec.downsample(f, handle_livetime='preserve')
    assert spec3.livetime == cal_spec.livetime

    spec4 = cal_spec.downsample(f, handle_livetime='reduce')
    assert spec4.livetime == cal_spec.livetime / f


def test_downsample_error(cal_spec):
    """Test that downsample(<1) raises ValueError"""

    with pytest.raises(ValueError):
        cal_spec.downsample(0.5)


def test_downsample_cps_error(uncal_spec_cps):
    """Test that downsampling a CPS spectrum gives a SpectrumError"""

    with pytest.raises(bq.SpectrumError):
        uncal_spec_cps.downsample(12)


def test_downsample_handle_livetime_error(uncal_spec):
    """Test bad value of handle_livetime"""

    with pytest.raises(ValueError):
        uncal_spec.downsample(5, handle_livetime='asdf')


# ----------------------------------------------
#         Test Spectrum.__len__
# ----------------------------------------------


@pytest.fixture(params=[1, 8, 256, 16384])
def length(request):
    return request.param


def test_len(length):
    """Test len(spectrum)"""

    floatdata = np.random.poisson(lam=TEST_COUNTS, size=length)
    spec = bq.Spectrum(floatdata.astype(int))
    assert len(spec) == length


def test_len_cps(length, livetime):
    """Test len(spectrum) for a CPS-based spectrum"""

    floatdata = np.random.poisson(lam=TEST_COUNTS, size=length)
    spec = bq.Spectrum(cps=floatdata / livetime)
    assert len(spec) == length


# ----------------------------------------------
#         Test Spectrum.copy
# ----------------------------------------------

def test_copy_uncal(uncal_spec):
    """Test copy method on uncal spectrum"""

    uncal2 = uncal_spec.copy()
    assert np.all(uncal2.counts_vals == uncal_spec.counts_vals)
    assert np.all(uncal2.counts_uncs == uncal_spec.counts_uncs)
    assert uncal2 is not uncal_spec
    assert uncal2.counts is not uncal_spec.counts
    assert uncal2.counts[0] is not uncal_spec.counts[0]


def test_copy_cal(cal_spec):
    """Test copy method on cal spectrum"""

    cal2 = cal_spec.copy()
    assert np.all(cal2.counts_vals == cal_spec.counts_vals)
    assert np.all(cal2.counts_uncs == cal_spec.counts_uncs)
    assert np.all(cal2.bin_edges_kev == cal_spec.bin_edges_kev)
    assert cal2 is not cal_spec
    assert cal2.counts is not cal_spec.counts
    assert cal2.counts[0] is not cal_spec.counts[0]
    assert cal2.bin_edges_kev is not cal_spec.bin_edges_kev


# ----------------------------------------------
#         Test Spectrum.rebin
# ----------------------------------------------

@pytest.fixture(
    params=[
        TEST_EDGES_KEV.copy(),
        TEST_EDGES_KEV.copy()[1:-2],
        np.linspace(
            TEST_EDGES_KEV.min(),
            TEST_EDGES_KEV.max(),
            len(TEST_EDGES_KEV) + 10)],
    ids=[
        "same edges",
        "subset of edges",
        "same bounds more bins"])
def rebin_new_edges(request):
    return request.param.astype(np.float)


@pytest.fixture(
    params=[
        'interpolation',
        'listmode'],
    ids=[
        "interpolation method",
        "listmode method"])
def rebin_method(request):
    return request.param


@pytest.fixture(
    params=[
        ('uncal', 300),
        ('uncal', None),
        ('cal_cps', None)],
    ids=[
        "uncalibrated spectrum with livetime",
        "uncalibrated spectrum without livetime",
        "calibrated spectrum with cps"])
def rebin_spectrum_failure(request):
    return get_spectrum(request.param[0], lt=request.param[1])


def test_spectrum_rebin_failure(rebin_spectrum_failure, rebin_new_edges,
                                rebin_method):
    with pytest.raises(bq.SpectrumError):
        rebin_spectrum_failure.rebin(rebin_new_edges, method=rebin_method)


@pytest.fixture(
    params=[
        ('cal', 300),
        ('cal', None),
        ('cal_cps', 300)],
    ids=[
        "calibrated spectrum with livetime",
        "calibrated spectrum without livetime",
        "calibrated spectrum with cps and livetime"])
def rebin_spectrum_success(request):
    return get_spectrum(request.param[0], lt=request.param[1])


def test_spectrum_rebin_success(rebin_spectrum_success, rebin_new_edges,
                                rebin_method):
    spec = rebin_spectrum_success.rebin(rebin_new_edges, method=rebin_method)
    assert np.isclose(rebin_spectrum_success.counts_vals.sum(),
                      spec.counts_vals.sum())
    if rebin_spectrum_success.livetime is None:
        assert spec.livetime is None
    else:
        assert np.isclose(rebin_spectrum_success.livetime, spec.livetime)


# ----------------------------------------------
#         Test Spectrum.rebin_like
# ----------------------------------------------


def test_spectrum_rebin_like():
    spec1 = get_spectrum('cal')
    spec2 = get_spectrum('cal_new')
    assert np.any(~np.isclose(spec1.bin_edges_kev, spec2.bin_edges_kev))
    spec2_rebin = spec2.rebin_like(spec1)
    assert np.all(np.isclose(spec1.bin_edges_kev, spec2_rebin.bin_edges_kev))
    assert np.isclose(spec2.counts_vals.sum(), spec2_rebin.counts_vals.sum())<|MERGE_RESOLUTION|>--- conflicted
+++ resolved
@@ -47,6 +47,9 @@
         return bq.Spectrum(
             make_data(lam=lam), livetime=lt,
             bin_edges_kev=np.arange(TEST_DATA_LENGTH + 1) * 0.67)
+    elif t == 'cal_cps':
+        return bq.Spectrum(
+            cps=make_data(lam=lam), bin_edges_kev=TEST_EDGES_KEV, livetime=lt)
     elif t == 'uncal_long':
         return bq.Spectrum(
             make_data(lam=lam, size=TEST_DATA_LENGTH * 2), livetime=lt)
@@ -461,48 +464,6 @@
 # ----------------------------------------------
 #   Test addition and subtraction of spectra
 # ----------------------------------------------
-
-<<<<<<< HEAD
-def get_spectrum(t, lt=None):
-    """Get spectrum to use in parameterized tests.
-
-    Pytest Note:
-      one might think you could do:
-        @pytest.mark.parametrize('spec1, spec2', [
-            (uncal_spec, uncal_spec),
-            (cal_spec, cal_spec)
-        ])
-        def test_add(spec1, spec2):
-          ...
-
-      but you can't put fixtures inside parametrize().
-    """
-
-    if t == 'uncal':
-        spec = uncal_spec(spec_data())
-    elif t == 'cal':
-        spec = cal_spec(spec_data())
-    elif t == 'cal_new':
-        edges = np.arange(TEST_DATA_LENGTH + 1) * 0.67
-        spec = bq.Spectrum(spec_data(), bin_edges_kev=edges)
-    elif t == 'cal_cps':
-        spec = cal_spec_cps(spec_data())
-    elif t == 'uncal_long':
-        spec = uncal_spec_long(spec_data())
-    elif t == 'uncal_cps':
-        spec = uncal_spec_cps(spec_data())
-    elif t == 'data':
-        spec = spec_data()
-    else:
-        return t
-    try:
-        spec.livetime = lt
-    except AttributeError:
-        pass
-    return spec
-
-=======
->>>>>>> 579c547e
 
 @pytest.mark.parametrize('lt1, lt2', [
     (300, 600),
@@ -1001,7 +962,7 @@
         "uncalibrated spectrum without livetime",
         "calibrated spectrum with cps"])
 def rebin_spectrum_failure(request):
-    return get_spectrum(request.param[0], lt=request.param[1])
+    return make_spec(request.param[0], lt=request.param[1])
 
 
 def test_spectrum_rebin_failure(rebin_spectrum_failure, rebin_new_edges,
@@ -1020,7 +981,7 @@
         "calibrated spectrum without livetime",
         "calibrated spectrum with cps and livetime"])
 def rebin_spectrum_success(request):
-    return get_spectrum(request.param[0], lt=request.param[1])
+    return make_spec(request.param[0], lt=request.param[1])
 
 
 def test_spectrum_rebin_success(rebin_spectrum_success, rebin_new_edges,
@@ -1040,8 +1001,8 @@
 
 
 def test_spectrum_rebin_like():
-    spec1 = get_spectrum('cal')
-    spec2 = get_spectrum('cal_new')
+    spec1 = make_spec('cal')
+    spec2 = make_spec('cal_new')
     assert np.any(~np.isclose(spec1.bin_edges_kev, spec2.bin_edges_kev))
     spec2_rebin = spec2.rebin_like(spec1)
     assert np.all(np.isclose(spec1.bin_edges_kev, spec2_rebin.bin_edges_kev))
