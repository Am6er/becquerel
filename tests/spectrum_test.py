"""Test becquerel's Spectrum."""

import pytest
import datetime
import numpy as np
from uncertainties import ufloat, UFloat, unumpy
import becquerel as bq
from parsers_test import SAMPLES

TEST_DATA_LENGTH = 256
TEST_COUNTS = 4
TEST_GAIN = 8.23
TEST_EDGES_KEV = np.arange(TEST_DATA_LENGTH + 1) * TEST_GAIN


def make_data(lam=TEST_COUNTS, size=TEST_DATA_LENGTH):
    """Build a vector of random counts."""

    floatdata = np.random.poisson(lam=lam, size=size)
    return floatdata.astype(int)


def make_spec(t, lt=None, lam=TEST_COUNTS):
    """Get spectrum to use in parameterized tests.

    Pytest Note:
        one might think you could do:
        @pytest.mark.parametrize('spec1, spec2', [
            (uncal_spec, uncal_spec),
            (cal_spec, cal_spec)
        ])
        def test_add(spec1, spec2):
            ...

        but you can't put fixtures inside parametrize(). Thus the fixtures
        call this function for simplicity.

    """

    if t == "uncal":
        return bq.Spectrum(make_data(lam=lam), livetime=lt)
    elif t == "cal":
        return bq.Spectrum(
            make_data(lam=lam), bin_edges_kev=TEST_EDGES_KEV, livetime=lt
        )
    elif t == "cal_new":
        return bq.Spectrum(
            make_data(lam=lam),
            livetime=lt,
            bin_edges_kev=np.arange(TEST_DATA_LENGTH + 1) * 0.67,
        )
    elif t == "cal_cps":
        return bq.Spectrum(
            cps=make_data(lam=lam), bin_edges_kev=TEST_EDGES_KEV, livetime=lt
        )
    elif t == "uncal_long":
        return bq.Spectrum(make_data(lam=lam, size=TEST_DATA_LENGTH * 2), livetime=lt)
    elif t == "uncal_cps":
        return bq.Spectrum(cps=make_data(lam=lam), livetime=lt)
    elif t == "data":
        return make_data()
    else:
        return t


@pytest.fixture
def spec_data():
    """Build a vector of random counts."""

    return make_data()


@pytest.fixture
def uncal_spec(spec_data):
    """Generate an uncalibrated spectrum."""

    return make_spec("uncal")


@pytest.fixture
def uncal_spec_2(spec_data):
    """Generate an uncalibrated spectrum (2nd instance)."""

    return make_spec("uncal")


@pytest.fixture
def uncal_spec_cps(spec_data):
    """Generate an uncalibrated spectrum with cps data."""

    return make_spec("uncal_cps")


@pytest.fixture
def uncal_spec_long(spec_data):
    """Generate an uncalibrated spectrum, of longer length."""

    return make_spec("uncal_long")


@pytest.fixture
def cal_spec(spec_data):
    """Generate a calibrated spectrum."""

    return make_spec("cal")


@pytest.fixture
def cal_spec_2(spec_data):
    """Generate a calibrated spectrum (2nd instance)."""

    return make_spec("cal")


# -----------------------------------------------------------------------------
# File IO
# -----------------------------------------------------------------------------


@pytest.fixture
def cal_spec_cps(spec_data):
    """Generate a calibrated spectrum with cps data."""

    return bq.Spectrum(cps=spec_data, bin_edges_kev=TEST_EDGES_KEV)


class TestSpectrumFromFile(object):
    """Test Spectrum.from_file() class method."""

    def run_from_file(self, extension):
        """Run the test of from_file() for files with the given extension."""
        filenames = SAMPLES.get(extension, [])
        assert len(filenames) >= 1
        for filename in filenames:
            spec = bq.Spectrum.from_file(filename)
            assert spec.livetime is not None

    def test_spe(self):
        """Test Spectrum.from_file for SPE file........................."""
        with pytest.warns(bq.parsers.SpectrumFileParsingWarning):
            self.run_from_file(".spe")

    def test_spc(self):
        """Test Spectrum.from_file for SPC file........................."""

        self.run_from_file(".spc")

    def test_cnf(self):
        """Test Spectrum.from_file for CNF file........................."""

        self.run_from_file(".cnf")

    def test_error(self):
        """Test _get_file_object() raises error for bad file type"""

        with pytest.raises(NotImplementedError):
            bq.Spectrum.from_file("foo.bar")


# ----------------------------------------------
#         Test Spectrum.__init__()
# ----------------------------------------------


def test_uncal(uncal_spec):
    """Test simple uncalibrated construction."""

    assert len(uncal_spec.counts) == TEST_DATA_LENGTH
    assert not uncal_spec.is_calibrated
    assert uncal_spec.energy_cal is None


def test_uncal_cps(uncal_spec_cps):
    """Test simple uncalibrated construction w CPS. More CPS tests later"""

    assert len(uncal_spec_cps.cps) == TEST_DATA_LENGTH
    assert not uncal_spec_cps.is_calibrated
    assert uncal_spec_cps.energy_cal is None


def test_cal(cal_spec):
    """Test simple calibrated construction."""

    assert len(cal_spec.counts) == TEST_DATA_LENGTH
    assert len(cal_spec.bin_edges_kev) == TEST_DATA_LENGTH + 1
    assert len(cal_spec.bin_centers_kev) == TEST_DATA_LENGTH
    assert cal_spec.is_calibrated


def test_init_exceptions(spec_data):
    """Test errors on initialization."""

    with pytest.raises(bq.SpectrumError):
        bq.Spectrum([])
    with pytest.raises(bq.SpectrumError):
        bq.Spectrum(cps=[])
    with pytest.raises(bq.SpectrumError):
        bq.Spectrum(spec_data, bin_edges_kev=TEST_EDGES_KEV[:-1])
    with pytest.raises(bq.SpectrumError):
        bq.Spectrum(cps=spec_data, bin_edges_kev=TEST_EDGES_KEV[:-1])
    with pytest.raises(bq.SpectrumError):
        bq.Spectrum(spec_data, cps=spec_data)
    with pytest.raises(bq.SpectrumError):
        bq.Spectrum(bin_edges_kev=TEST_EDGES_KEV)

    bad_edges = TEST_EDGES_KEV.copy()
    bad_edges[12] = bad_edges[9]
    with pytest.raises(ValueError):
        bq.Spectrum(spec_data, bin_edges_kev=bad_edges)


def test_uncalibrated_exception(uncal_spec):
    """Test UncalibratedError."""

    with pytest.raises(bq.UncalibratedError):
        uncal_spec.bin_centers_kev


def test_negative_input(spec_data):
    """Make sure negative values in counts throw an exception,
    and exception is not raised if uncs are provided."""

    neg_spec = spec_data[:]
    neg_spec[::2] *= -1
    neg_uncs = np.where(neg_spec < 0, np.nan, 1)

    with pytest.raises(bq.SpectrumError):
        spec = bq.Spectrum(neg_spec)

    spec = bq.Spectrum(neg_spec, uncs=neg_uncs)
    assert np.any(spec.counts_vals < 0)
    assert np.any(np.isnan(spec.counts_uncs))


# ----------------------------------------------
#      Test Spectrum.from_listmode behavior
# ----------------------------------------------


NBINS = 100
NEDGES = NBINS + 1
MEAN = 1000.0
STDDEV = 50.0
NSAMPLES = 10000
XMIN, XMAX = 0.0, 2000.0
BW = (XMAX - XMIN) / (1.0 * NBINS)
lmd = np.random.normal(MEAN, STDDEV, NSAMPLES)
log_bins = np.logspace(1, 4, num=NEDGES, base=10.0)


<<<<<<< HEAD
def make_spec_listmode(t, is_cal=False, apply_cal=False):
    if t == 'uniform':
        spec = bq.Spectrum.from_listmode(lmd, is_cal=is_cal, bins=NBINS, xmin=XMIN, xmax=XMAX)
    elif t == 'log':
        spec = bq.Spectrum.from_listmode(lmd, is_cal=is_cal, bins=log_bins)
    elif t == 'default':
        spec = bq.Spectrum.from_listmode(lmd, is_cal=is_cal)
    else:
        return t

    if apply_cal:
        cal = bq.LinearEnergyCal.from_coeffs({'m': TEST_GAIN, 'b': 0.0})
=======
def make_spec_listmode(t, use_cal=False):
    if t == "uniform":
        spec = bq.Spectrum.from_listmode(lmd, bins=NBINS, xmin=XMIN, xmax=XMAX)
    elif t == "log":
        spec = bq.Spectrum.from_listmode(lmd, bins=log_bins)
    elif t == "default":
        spec = bq.Spectrum.from_listmode(lmd)
    else:
        return t

    if use_cal:
        cal = bq.Calibration.from_linear([0.0, TEST_GAIN])
>>>>>>> 8666cc9f
        spec.apply_calibration(cal)
        assert spec.energy_cal is not None
    return spec


<<<<<<< HEAD
@pytest.mark.parametrize('is_cal', [False, True])
@pytest.mark.parametrize('apply_cal', [None, False, True])
def test_listmode_uniform(is_cal, apply_cal):
=======
@pytest.mark.parametrize("use_cal", [None, False, True])
def test_listmode_uniform(use_cal):
>>>>>>> 8666cc9f
    """Test listmode spectra with uniform binning.

    It's easy to introduce off-by-one errors in histogramming listmode data,
    so run quite a few sanity checks here and in the following tests.
    """
    if is_cal and apply_cal:
        return

<<<<<<< HEAD
    spec = make_spec_listmode('uniform', is_cal, apply_cal)
=======
    spec = make_spec_listmode("uniform", use_cal)
>>>>>>> 8666cc9f

    xmin, xmax, bw = XMIN, XMAX, BW
    if apply_cal and not is_cal:
        xmin *= TEST_GAIN
        xmax *= TEST_GAIN
        bw *= TEST_GAIN

    edges, widths, _ = spec.get_bin_properties()

    assert len(spec) == NBINS
    assert np.all(np.isclose(widths, bw))
    assert edges[0] == xmin
    assert edges[-1] == xmax
    assert len(edges) == NBINS + 1
    assert spec.has_uniform_bins()


<<<<<<< HEAD
@pytest.mark.parametrize('is_cal', [False, True])
@pytest.mark.parametrize('apply_cal', [None, False, True])
def test_listmode_non_uniform(is_cal, apply_cal):
    """Test listmode spectra with non-uniform bins."""
    if is_cal and apply_cal:
        return
    spec = make_spec_listmode('log', is_cal, apply_cal)
=======
@pytest.mark.parametrize("use_cal", [None, False, True])
def test_listmode_non_uniform(use_cal):
    """Test listmode spectra with non-uniform bins."""
    spec = make_spec_listmode("log", use_cal)
>>>>>>> 8666cc9f
    assert len(spec) == NBINS
    assert spec.has_uniform_bins() is False


<<<<<<< HEAD
@pytest.mark.parametrize('is_cal', [False, True])
@pytest.mark.parametrize('apply_cal', [None, False, True])
def test_listmode_no_args(is_cal, apply_cal):
    """Test listmode spectra without args."""
    spec = make_spec_listmode('default', is_cal, apply_cal)
    assert len(spec) == int(np.ceil(max(lmd)))


def test_listmode_is_cal():
    """Test that initially-calibrated listmode data matches uncal data."""
    spec = make_spec_listmode('default', is_cal=True)
    e0, w0, c0 = spec.get_bin_properties(use_kev=True)
    e1, w1, c1 = spec.get_bin_properties(use_kev=False)
    assert np.allclose(e0, e1)
    assert np.allclose(w0, w1)
    assert np.allclose(c0, c1)


@pytest.mark.parametrize('spec_str', ['uniform', 'log'])
@pytest.mark.parametrize('is_cal', [False, True])
@pytest.mark.parametrize('apply_cal', [None, False, True])
def test_find_bin_index(spec_str, is_cal, apply_cal):
=======
@pytest.mark.parametrize("use_cal", [None, False, True])
def test_listmode_no_args(use_cal):
    """Test listmode spectra without args."""
    spec = make_spec_listmode("default", use_cal)
    assert len(spec) == int(np.ceil(max(lmd)))


@pytest.mark.parametrize("spec_str", ["uniform", "log"])
@pytest.mark.parametrize("use_cal", [None, False, True])
def test_find_bin_index(spec_str, use_cal):
>>>>>>> 8666cc9f
    """Test that find_bin_index works for various spectrum objects."""

    spec = make_spec_listmode(spec_str, is_cal, apply_cal)

    edges, widths, _ = spec.get_bin_properties()
    xmin, xmax = edges[0], edges[-1]

    assert spec.find_bin_index(xmin) == 0
    assert spec.find_bin_index(xmin + widths[0] / 4.0) == 0
    assert spec.find_bin_index(xmax - widths[-1] / 4.0) == len(spec) - 1
    assert np.all(spec.find_bin_index(edges[:-1]) == np.arange(len(spec)))


<<<<<<< HEAD
@pytest.mark.parametrize('spec_str', ['uniform', 'default', 'log'])
@pytest.mark.parametrize('is_cal', [False, True])
@pytest.mark.parametrize('apply_cal', [None, False, True])
def test_index_out_of_bounds(spec_str, is_cal, apply_cal):
=======
@pytest.mark.parametrize("spec_str", ["uniform", "default", "log"])
@pytest.mark.parametrize("use_cal", [None, False, True])
def test_index_out_of_bounds(spec_str, use_cal):
>>>>>>> 8666cc9f
    """Raise a SpectrumError when we look for a bin index out of bounds, or an
    UncalibratedError when we ask to search bin_edges_kev in an uncal spectrum.
    """

    spec = make_spec_listmode(spec_str, is_cal, apply_cal)
    edges, widths, _ = spec.get_bin_properties()
    xmin, xmax = edges[0], edges[-1]

    # out of histogram bounds
    with pytest.raises(bq.SpectrumError):
        spec.find_bin_index(xmax)
    with pytest.raises(bq.SpectrumError):
        spec.find_bin_index(xmin - widths[0] / 4.0)

    # UncalibratedError if not calibrated and we ask for calibrated
    if not spec.is_calibrated:
        with pytest.raises(bq.UncalibratedError):
            spec.find_bin_index(xmin, use_kev=True)


<<<<<<< HEAD
@pytest.mark.parametrize('is_cal', [False, True])
@pytest.mark.parametrize('apply_cal', [None, False, True])
def test_bin_index_types(is_cal, apply_cal):
    """Additional bin index type checking."""
    spec = make_spec_listmode('uniform', is_cal, apply_cal)
=======
@pytest.mark.parametrize("use_cal", [None, False, True])
def test_bin_index_types(use_cal):
    """Additional bin index type checking."""
    spec = make_spec_listmode("uniform", use_cal=use_cal)
>>>>>>> 8666cc9f
    assert isinstance(spec.find_bin_index(XMIN), (int, np.integer))
    assert isinstance(spec.find_bin_index([XMIN]), np.ndarray)


# ----------------------------------------------
#      Test Spectrum repr behavior
# ----------------------------------------------


def test_repr(cal_spec):
    repr(cal_spec)


def test_str(cal_spec):
    str(cal_spec)


# ----------------------------------------------
#      Test Spectrum livetime properties
# ----------------------------------------------


@pytest.fixture(params=[86400, 300.6, 0.88])
def livetime(request):
    return request.param


def test_livetime_arg(spec_data, livetime):
    """Test manual livetime input."""

    spec = bq.Spectrum(spec_data, livetime=livetime)
    assert spec.livetime == livetime


def test_livetime_arg_cps(spec_data, livetime):
    """Test manual livetime input with CPS."""

    cps = spec_data / float(livetime)
    spec = bq.Spectrum(cps=cps, livetime=livetime)
    assert spec.livetime == livetime


def test_no_livetime(spec_data):
    """Test livetime property when not specified."""

    spec = bq.Spectrum(spec_data)
    assert spec.livetime is None

    cps_spec = bq.Spectrum(cps=spec_data / 300.6)
    assert cps_spec.livetime is None


# ----------------------------------------------
#     Test start_time, stop_time, realtime
# ----------------------------------------------


@pytest.mark.parametrize(
    "start, stop",
    [
        (
            datetime.datetime(2017, 1, 1, 17, 0, 3),
            datetime.datetime(2017, 1, 1, 18, 0, 3),
        ),
        ("2017-01-19 17:21:00", "2017-01-20 14:19:32"),
        (datetime.datetime(2017, 1, 1, 0, 30, 0, 385), "2017-01-01 12:44:22"),
    ],
)
@pytest.mark.parametrize("rt", [3600, 2345.6])
def test_acqtime_construction(spec_data, start, stop, rt):
    """Test construction with 2 out of 3 of start, stop, and realtime."""

    bq.Spectrum(spec_data, start_time=start, stop_time=stop)
    bq.Spectrum(spec_data, start_time=start, realtime=rt)
    bq.Spectrum(spec_data, realtime=rt, stop_time=stop)


@pytest.mark.parametrize(
    "start, stop, rt, expected_err",
    [
        ("2017-01-19 17:21:00", "2017-01-20 17:21:00", 86400, bq.SpectrumError),
        ("2017-01-19 17:21:00", "2017-01-18 17:21:00", None, ValueError),
    ],
)
def test_bad_acqtime_construction(spec_data, start, stop, rt, expected_err):
    """Test bad construction of a spectrum with start, stop, or realtimes."""

    with pytest.raises(expected_err):
        bq.Spectrum(spec_data, start_time=start, stop_time=stop, realtime=rt)


def test_bad_realtime_livetime(spec_data):
    """Test error of livetime > realtime."""

    with pytest.raises(ValueError):
        bq.Spectrum(spec_data, livetime=300, realtime=290)


# ----------------------------------------------
#         Test uncertainties in Spectrum
# ----------------------------------------------


def test_construct_float_int(spec_data):
    """Construct spectrum with non-UFloats (float and int)."""

    spec = bq.Spectrum(spec_data)
    assert isinstance(spec.counts[0], UFloat)
    spec = bq.Spectrum(spec_data.astype(float))
    assert isinstance(spec.counts[0], UFloat)


def test_construct_ufloat(spec_data):
    """Construct spectrum with UFloats"""

    ucounts = unumpy.uarray(spec_data, np.ones_like(spec_data))
    spec = bq.Spectrum(ucounts)
    assert isinstance(spec.counts[0], UFloat)
    assert spec.counts[0].std_dev == 1


def test_construct_float_int_uncs(spec_data):
    """Construct spectrum with non-UFloats and specify uncs."""

    uncs = np.ones_like(spec_data)
    spec = bq.Spectrum(spec_data, uncs=uncs)
    assert isinstance(spec.counts[0], UFloat)
    uncs2 = np.array([c.std_dev for c in spec.counts])
    assert np.allclose(uncs2, 1)


def test_construct_errors(spec_data):
    """Construct spectrum with UFloats plus uncs and get an error."""

    uncs = np.ones_like(spec_data)
    ucounts = unumpy.uarray(spec_data, uncs)
    with pytest.raises(bq.core.utils.UncertaintiesError):
        bq.Spectrum(ucounts, uncs=uncs)

    ucounts[0] = 1
    with pytest.raises(bq.core.utils.UncertaintiesError):
        bq.Spectrum(ucounts)


def test_properties(spec_data):
    """Test counts_vals and counts_uncs."""

    spec = bq.Spectrum(spec_data)
    assert isinstance(spec.counts[0], UFloat)
    assert np.allclose(spec.counts_vals, spec_data)
    expected_uncs = np.sqrt(spec_data)
    expected_uncs[expected_uncs == 0] = 1
    assert np.allclose(spec.counts_uncs, expected_uncs)

    uncs = spec_data
    ucounts = unumpy.uarray(spec_data, uncs)
    spec = bq.Spectrum(ucounts)
    assert np.allclose(spec.counts_vals, spec_data)
    assert np.allclose(spec.counts_uncs, uncs)

    uncs = np.ones_like(spec_data)
    spec = bq.Spectrum(spec_data, uncs=uncs)
    assert np.allclose(spec.counts_uncs, uncs)


# ----------------------------------------------
#         Test Spectrum.bin_widths
# ----------------------------------------------


def test_bin_widths_kev(cal_spec):
    """Test Spectrum.bin_widths_kev"""

    cal_spec.bin_widths_kev
    assert len(cal_spec.bin_widths_kev) == len(cal_spec.counts)
    assert np.allclose(cal_spec.bin_widths_kev, TEST_GAIN)


def test_bin_widths_uncal(uncal_spec):
    """Test Spectrum.bin_widths_raw"""

    uncal_spec.bin_widths_raw
    assert len(uncal_spec.bin_widths_raw) == len(uncal_spec.counts)


# ----------------------------------------------
#         Test Spectrum CPS and CPS/keV
# ----------------------------------------------


@pytest.mark.parametrize(
    "construction_kwargs",
    [
        {"livetime": 300.0},
        {"livetime": 300.0, "bin_edges_kev": TEST_EDGES_KEV},
    ],
)
def test_cps(spec_data, construction_kwargs):
    """Test cps property and uncertainties on uncal and cal spectrum."""

    spec = bq.Spectrum(spec_data, **construction_kwargs)
    spec.cps
    spec.cps_vals
    spec.cps_uncs
    assert np.all(spec.counts_vals == spec_data)
    assert np.allclose(spec.cps_vals, spec_data / spec.livetime)
    assert np.allclose(spec.cps_uncs, spec.counts_uncs / spec.livetime)


def test_cpskev(spec_data, livetime):
    """Test cpskev property and uncertainties"""

    spec = bq.Spectrum(spec_data, livetime=livetime, bin_edges_kev=TEST_EDGES_KEV)
    spec.cpskev
    spec.cpskev_vals
    spec.cpskev_uncs
    assert np.allclose(
        spec.cpskev_vals, spec_data / spec.bin_widths_kev / float(livetime)
    )
    assert np.allclose(
        spec.cpskev_uncs, spec.counts_uncs / spec.bin_widths_kev / float(livetime)
    )


def test_cps_cpsspec(spec_data, livetime):
    """Test cps property of CPS-style spectrum."""

    spec = bq.Spectrum(cps=spec_data / float(livetime))
    assert spec.cps is not None
    assert np.all(spec.cps_vals == spec_data / float(livetime))
    assert np.all(np.isnan(spec.cps_uncs))
    with pytest.raises(bq.SpectrumError):
        spec.counts
    with pytest.raises(bq.SpectrumError):
        spec.counts_vals
    with pytest.raises(bq.SpectrumError):
        spec.counts_uncs


def test_cps_errors(uncal_spec):
    """Test errors in CPS."""

    with pytest.raises(bq.SpectrumError):
        uncal_spec.cps


def test_cpskev_errors(spec_data):
    """Test errors in CPS/keV."""

    spec = bq.Spectrum(spec_data, livetime=300.9)
    with pytest.raises(bq.UncalibratedError):
        spec.cpskev


# ----------------------------------------------
#   Test addition and subtraction of spectra
# ----------------------------------------------


@pytest.mark.parametrize(
    "lt1, lt2", [(300, 600), (12.6, 0.88), (300, 12.6), (12.6, None), (None, None)]
)
@pytest.mark.parametrize("type1, type2", [("uncal", "uncal"), ("cal", "cal")])
def test_add(type1, type2, lt1, lt2):
    """Test addition of spectra"""

    spec1, spec2 = (make_spec(type1, lt=lt1), make_spec(type2, lt=lt2))

    if lt1 and lt2:
        tot = spec1 + spec2
        assert tot.livetime == lt1 + lt2
    else:
        with pytest.warns(bq.SpectrumWarning):
            tot = spec1 + spec2
        assert tot.livetime is None
    assert np.all(tot.counts == spec1.counts + spec2.counts)
    assert np.all(tot.counts_vals == spec1.counts_vals + spec2.counts_vals)


@pytest.mark.parametrize(
    "type1, type2, expected_error",
    [
        ("uncal", "cal", bq.SpectrumError),
        ("uncal", "uncal_long", bq.SpectrumError),
        ("uncal", "data", TypeError),
        ("data", "uncal", TypeError),
        ("uncal", 5, TypeError),
        (5, "cal", TypeError),
        ("cal", "asdf", TypeError),
        ("asdf", "uncal", TypeError),
        ("uncal", "data", TypeError),
        ("cal", "cal_new", NotImplementedError),
    ],
)
def test_add_sub_errors(type1, type2, expected_error):
    """Test addition and subtraction that causes errors"""

    spec1, spec2 = make_spec(type1), make_spec(type2)
    with pytest.raises(expected_error):
        spec1 + spec2
    with pytest.raises(expected_error):
        spec1 - spec2


@pytest.mark.parametrize("type1, type2", [("uncal", "uncal"), ("cal", "cal")])
def test_add_uncs(type1, type2):
    """Test uncertainties on addition of uncal spectra"""

    spec1, spec2 = make_spec(type1), make_spec(type2)

    with pytest.warns(bq.SpectrumWarning):
        tot = spec1 + spec2

    uncs = np.sqrt(spec1.counts_uncs ** 2 + spec2.counts_uncs ** 2)
    assert np.allclose(tot.counts_uncs, uncs)


@pytest.mark.parametrize(
    "type1, type2, lt1, lt2",
    [
        ("uncal_cps", "uncal_cps", 300, 12.6),
        ("uncal_cps", "uncal_cps", None, 12.6),
        ("uncal_cps", "uncal_cps", None, None),
    ],
)
def test_add_sub_cps(type1, type2, lt1, lt2):
    """Test addition and subtraction of CPS spectra"""

    spec1, spec2 = (make_spec(type1, lt=lt1), make_spec(type2, lt=lt2))

    tot = spec1 + spec2
    assert np.all(tot.cps_vals == spec1.cps_vals + spec2.cps_vals)
    assert tot.livetime is None

    diff = spec1 - spec2
    assert diff.livetime is None
    assert np.all(diff.cps_vals == spec1.cps_vals - spec2.cps_vals)


@pytest.mark.parametrize(
    "type1, type2, lt1, lt2",
    [
        ("uncal", "uncal_cps", None, None),
        ("uncal_cps", "uncal", None, None),
        ("uncal", "uncal_cps", 300, None),
        ("uncal_cps", "uncal", None, 300),
        ("uncal", "uncal_cps", 300, 600),
        ("uncal_cps", "uncal", 600, 300),
    ],
)
def test_adddition_errors(type1, type2, lt1, lt2):
    """Test errors during addition of mixed spectra"""

    spec1, spec2 = (make_spec(type1, lt=lt1), make_spec(type2, lt=lt2))

    with pytest.raises(bq.SpectrumError):
        spec1 + spec2


@pytest.mark.parametrize("lt1, lt2", [(300, 600), (12.6, 0.88), (300, 12.6)])
@pytest.mark.parametrize("type1, type2", [("uncal", "uncal"), ("cal", "cal")])
def test_subtract_counts(type1, type2, lt1, lt2):
    """Test Spectrum subtraction with counts"""

    spec1, spec2 = (make_spec(type1, lt=lt1), make_spec(type2, lt=lt2))
    with pytest.warns(bq.SpectrumWarning):
        diff = spec1 - spec2
    assert diff.livetime is None
    assert np.allclose(diff.cps_vals, spec1.cps_vals - spec2.cps_vals)
    assert np.all(diff.cps_uncs > spec1.cps_uncs)
    assert np.all(diff.cps_uncs > spec2.cps_uncs)


@pytest.mark.parametrize(
    "type1, type2, lt1, lt2",
    [
        ("uncal", "uncal_cps", None, None),
        ("uncal_cps", "uncal", None, None),
        ("uncal", "uncal_cps", None, 300),
        ("uncal_cps", "uncal", 300, None),
        ("uncal", "uncal_cps", 300, None),
        ("uncal_cps", "uncal", None, 300),
    ],
)
def test_subtract_errors(type1, type2, lt1, lt2):
    """Test errors/warnings during subtraction of mixed spectra"""

    spec1, spec2 = (make_spec(type1, lt=lt1), make_spec(type2, lt=lt2))
    if lt1 is None and lt2 is None:
        with pytest.raises(bq.SpectrumError):
            diff = spec1 - spec2
    else:
        with pytest.warns(bq.SpectrumWarning):
            diff = spec1 - spec2
        assert diff.livetime is None


# ----------------------------------------------
#  Test multiplication and division of spectra
# ----------------------------------------------


@pytest.mark.parametrize("factor", [0.88, 1, 2, 43.6])
@pytest.mark.parametrize("spectype", ["uncal", "cal"])
def test_basic_mul_div(spectype, factor):
    """
    Basic multiplication/division of uncalibrated spectrum by a scalar.
    """

    spec = make_spec(spectype)

    mult_left = spec * factor
    assert np.allclose(mult_left.counts_vals, factor * spec.counts_vals)
    assert np.allclose(mult_left.counts_uncs, factor * spec.counts_uncs)
    assert mult_left.livetime is None

    mult_right = factor * spec
    assert np.allclose(mult_right.counts_vals, factor * spec.counts_vals)
    assert np.allclose(mult_right.counts_uncs, factor * spec.counts_uncs)
    assert mult_right.livetime is None

    div = spec / factor
    assert np.allclose(div.counts_vals, spec.counts_vals / factor)
    assert np.allclose(div.counts_uncs, spec.counts_uncs / factor)
    assert div.livetime is None


@pytest.mark.parametrize("factor", [0.88, 1, 2, 43.6])
def test_cps_mul_div(uncal_spec_cps, factor):
    """Multiplication/division of a CPS spectrum."""

    mult_left = uncal_spec_cps * factor
    assert np.allclose(mult_left.cps_vals, factor * uncal_spec_cps.cps_vals)
    assert mult_left.livetime is None

    mult_right = factor * uncal_spec_cps
    assert np.allclose(mult_right.cps_vals, factor * uncal_spec_cps.cps_vals)
    assert mult_right.livetime is None

    div = uncal_spec_cps / factor
    assert np.allclose(div.cps_vals, uncal_spec_cps.cps_vals / factor)
    assert div.livetime is None


@pytest.mark.parametrize("factor", [ufloat(0.88, 0.01), ufloat(1, 0.1), ufloat(43, 1)])
@pytest.mark.parametrize("spectype", ["uncal", "cal"])
def test_uncal_mul_div_uncertainties(spectype, factor):
    """
    Multiplication/division of uncal spectrum by a scalar with uncertainty.
    """

    spec = make_spec(spectype)

    mult_left = spec * factor
    assert np.allclose(mult_left.counts_vals, factor.nominal_value * spec.counts_vals)
    assert np.all(
        (mult_left.counts_uncs > factor.nominal_value * spec.counts_uncs)
        | (spec.counts_vals == 0)
    )
    assert mult_left.livetime is None

    mult_right = factor * spec
    assert np.allclose(mult_right.counts_vals, factor.nominal_value * spec.counts_vals)
    assert np.all(
        (mult_right.counts_uncs > factor.nominal_value * spec.counts_uncs)
        | (spec.counts_vals == 0)
    )
    assert mult_right.livetime is None

    div = spec / factor
    assert np.allclose(div.counts_vals, spec.counts_vals / factor.nominal_value)
    assert np.all(
        (div.counts_uncs > spec.counts_uncs / factor.nominal_value)
        | (spec.counts_vals == 0)
    )
    assert div.livetime is None


@pytest.mark.parametrize(
    "type1, type2, error",
    [
        ("uncal", "uncal", TypeError),
        ("uncal", "asdf", TypeError),
        ("uncal", "data", TypeError),
        ("uncal", 0, ValueError),
        ("uncal", np.inf, ValueError),
        ("uncal", np.nan, ValueError),
        ("uncal", ufloat(0, 1), ValueError),
        ("uncal", ufloat(np.inf, np.nan), ValueError),
    ],
)
def test_mul_div_errors(type1, type2, error):
    """Multiplication/division errors."""

    spec, bad_factor = make_spec(type1), make_spec(type2)

    with pytest.raises(error):
        spec * bad_factor

    with pytest.raises(error):
        bad_factor * spec

    with pytest.raises(error):
        spec / bad_factor


# ----------------------------------------------
#         Test Spectrum.calibrate_like
# ----------------------------------------------


def test_calibrate_like(uncal_spec, cal_spec):
    """Test calibrate_like with an uncalibrated spectrum."""

    uncal_spec.calibrate_like(cal_spec)
    assert uncal_spec.is_calibrated
    assert np.all(uncal_spec.bin_edges_kev == cal_spec.bin_edges_kev)


def test_recalibrate_like(cal_spec):
    """Test calibrate_like with an already calibrated spectrum."""

    cal_new = make_spec("cal_new")
    edges1 = cal_spec.bin_edges_kev
    cal_spec.calibrate_like(cal_new)
    assert cal_spec.is_calibrated
    assert np.all(cal_spec.bin_edges_kev == cal_new.bin_edges_kev)
    assert cal_spec.bin_edges_kev[-1] != edges1[-1]


def test_calibrate_like_error(uncal_spec, uncal_spec_2):
    """Test that calibrate_like raises an error if arg is uncalibrated"""

    with pytest.raises(bq.UncalibratedError):
        uncal_spec.calibrate_like(uncal_spec_2)


def test_calibrate_like_copy(uncal_spec, cal_spec):
    """Test that calibrate_like makes a copy of the bin edges"""

    uncal_spec.calibrate_like(cal_spec)
    assert uncal_spec.bin_edges_kev is not cal_spec.bin_edges_kev
    cal_spec.rm_calibration()
    assert uncal_spec.is_calibrated


# ----------------------------------------------
#         Test Spectrum.combine_bins
# ----------------------------------------------


@pytest.mark.parametrize("spectype", ["uncal", "cal", "uncal_cps"])
def test_combine_bins(spectype):
    """Test combine_bins with no padding."""

    spec = make_spec(spectype)

    f = 8
    combined = spec.combine_bins(f)

    assert len(combined) == TEST_DATA_LENGTH / f
    if spec._counts is not None:
        assert combined.counts_vals[0] == np.sum(spec.counts_vals[:f])
        assert np.sum(combined.counts_vals) == np.sum(spec.counts_vals)
    else:
        assert combined.cps_vals[0] == np.sum(spec.cps_vals[:f])
        assert np.sum(combined.cps_vals) == np.sum(spec.cps_vals)


@pytest.mark.parametrize("spectype", ["uncal", "cal", "uncal_cps"])
def test_combine_bins_padding(spectype):
    """Test combine_bins with padding (an uneven factor)."""

    spec = make_spec(spectype)

    f = 10
    combined = spec.combine_bins(f)
    assert len(combined) == np.ceil(float(TEST_DATA_LENGTH) / f)
    if spec._counts is not None:
        assert combined.counts_vals[0] == np.sum(spec.counts_vals[:f])
        assert np.sum(combined.counts_vals) == np.sum(spec.counts_vals)
    else:
        assert combined.cps_vals[0] == np.sum(spec.cps_vals[:f])
        assert np.sum(combined.cps_vals) == np.sum(spec.cps_vals)


# calibration methods tested in energycal_test.py

# ----------------------------------------------
#         Test Spectrum.downsample
# ----------------------------------------------


@pytest.mark.parametrize("spectype", ["uncal", "cal"])
@pytest.mark.parametrize("f", [2, 1.5, 999.99])
def test_downsample(spectype, f):
    """Test Spectrum.downsample on uncalibrated and calibrated spectra"""

    spec = make_spec(spectype, lam=1000)
    s1 = np.sum(spec.counts_vals)
    spec2 = spec.downsample(f)
    s2 = np.sum(spec2.counts_vals)
    r = float(s2) / s1
    five_sigma = 5 * np.sqrt(s1 / f) / (s1 / f)

    assert np.isclose(r, 1.0 / f, atol=five_sigma)


def test_no_downsample(cal_spec):
    """Test that downsample(1) doesn't do anything"""

    s1 = np.sum(cal_spec.counts_vals)
    spec2 = cal_spec.downsample(1.0)
    s2 = np.sum(spec2.counts_vals)
    assert s1 == s2


def test_zero_downsample(cal_spec):
    """Test that downsample(very large number) gives 0"""

    spec2 = cal_spec.downsample(10 ** 10)
    s2 = np.sum(spec2.counts_vals)
    assert s2 == 0


def test_downsample_handle_livetime(cal_spec):
    """Test handle_livetime behavior"""

    f = 2
    test_livetime = 300.0
    cal_spec.livetime = test_livetime

    spec2 = cal_spec.downsample(f)
    assert spec2.livetime is None

    spec3 = cal_spec.downsample(f, handle_livetime="preserve")
    assert spec3.livetime == cal_spec.livetime

    spec4 = cal_spec.downsample(f, handle_livetime="reduce")
    assert spec4.livetime == cal_spec.livetime / f


def test_downsample_error(cal_spec):
    """Test that downsample(<1) raises ValueError"""

    with pytest.raises(ValueError):
        cal_spec.downsample(0.5)


def test_downsample_cps_error(uncal_spec_cps):
    """Test that downsampling a CPS spectrum gives a SpectrumError"""

    with pytest.raises(bq.SpectrumError):
        uncal_spec_cps.downsample(12)


def test_downsample_handle_livetime_error(uncal_spec):
    """Test bad value of handle_livetime"""

    with pytest.raises(ValueError):
        uncal_spec.downsample(5, handle_livetime="asdf")


# ----------------------------------------------
#         Test Spectrum.__len__
# ----------------------------------------------


@pytest.fixture(params=[1, 8, 256, 16384])
def length(request):
    return request.param


def test_len(length):
    """Test len(spectrum)"""

    floatdata = np.random.poisson(lam=TEST_COUNTS, size=length)
    spec = bq.Spectrum(floatdata.astype(int))
    assert len(spec) == length


def test_len_cps(length, livetime):
    """Test len(spectrum) for a CPS-based spectrum"""

    floatdata = np.random.poisson(lam=TEST_COUNTS, size=length)
    spec = bq.Spectrum(cps=floatdata / livetime)
    assert len(spec) == length


# ----------------------------------------------
#         Test Spectrum.copy
# ----------------------------------------------


def test_copy_uncal(uncal_spec):
    """Test copy method on uncal spectrum"""

    uncal2 = uncal_spec.copy()
    assert np.all(uncal2.counts_vals == uncal_spec.counts_vals)
    assert np.all(uncal2.counts_uncs == uncal_spec.counts_uncs)
    assert uncal2 is not uncal_spec
    assert uncal2.counts is not uncal_spec.counts
    assert uncal2.counts[0] is not uncal_spec.counts[0]


def test_copy_cal(cal_spec):
    """Test copy method on cal spectrum"""

    cal2 = cal_spec.copy()
    assert np.all(cal2.counts_vals == cal_spec.counts_vals)
    assert np.all(cal2.counts_uncs == cal_spec.counts_uncs)
    assert np.all(cal2.bin_edges_kev == cal_spec.bin_edges_kev)
    assert cal2 is not cal_spec
    assert cal2.counts is not cal_spec.counts
    assert cal2.counts[0] is not cal_spec.counts[0]
    assert cal2.bin_edges_kev is not cal_spec.bin_edges_kev


# ----------------------------------------------
#         Test Spectrum.rebin
# ----------------------------------------------


@pytest.fixture(
    params=[
        TEST_EDGES_KEV.copy(),
        TEST_EDGES_KEV.copy()[1:-2],
        np.linspace(
            TEST_EDGES_KEV.min(), TEST_EDGES_KEV.max(), len(TEST_EDGES_KEV) + 10
        ),
    ],
    ids=["same edges", "subset of edges", "same bounds more bins"],
)
def rebin_new_edges(request):
    return request.param.astype(float)


@pytest.fixture(
    params=["interpolation", "listmode"],
    ids=["interpolation method", "listmode method"],
)
def rebin_method(request):
    return request.param


@pytest.fixture(
    params=[("uncal", 300), ("uncal", None), ("cal_cps", None)],
    ids=[
        "uncalibrated spectrum with livetime",
        "uncalibrated spectrum without livetime",
        "calibrated spectrum with cps",
    ],
)
def rebin_spectrum_failure(request):
    return make_spec(request.param[0], lt=request.param[1])


def test_spectrum_rebin_failure(rebin_spectrum_failure, rebin_new_edges, rebin_method):
    with pytest.raises(bq.SpectrumError):
        rebin_spectrum_failure.rebin(
            rebin_new_edges, method=rebin_method, zero_pad_warnings=False
        )


@pytest.fixture(
    params=[("cal", 300), ("cal", None), ("cal_cps", 300)],
    ids=[
        "calibrated spectrum with livetime",
        "calibrated spectrum without livetime",
        "calibrated spectrum with cps and livetime",
    ],
)
def rebin_spectrum_success(request):
    return make_spec(request.param[0], lt=request.param[1])


def test_spectrum_rebin_success(rebin_spectrum_success, rebin_new_edges, rebin_method):
    kwargs = dict(
        out_edges=rebin_new_edges, method=rebin_method, zero_pad_warnings=False
    )
    if (rebin_spectrum_success._counts is None) and (rebin_method == "listmode"):
        with pytest.warns(bq.SpectrumWarning):
            spec = rebin_spectrum_success.rebin(**kwargs)
    else:
        spec = rebin_spectrum_success.rebin(**kwargs)
    assert np.isclose(rebin_spectrum_success.counts_vals.sum(), spec.counts_vals.sum())
    if rebin_spectrum_success.livetime is None:
        assert spec.livetime is None
    else:
        assert np.isclose(rebin_spectrum_success.livetime, spec.livetime)


# ----------------------------------------------
#         Test Spectrum.rebin_like
# ----------------------------------------------


def test_spectrum_rebin_like():
    spec1 = make_spec("cal")
    spec2 = make_spec("cal_new")
    assert np.any(~np.isclose(spec1.bin_edges_kev, spec2.bin_edges_kev))
    spec2_rebin = spec2.rebin_like(spec1)
    assert np.all(np.isclose(spec1.bin_edges_kev, spec2_rebin.bin_edges_kev))
    assert np.isclose(spec2.counts_vals.sum(), spec2_rebin.counts_vals.sum())<|MERGE_RESOLUTION|>--- conflicted
+++ resolved
@@ -248,7 +248,6 @@
 log_bins = np.logspace(1, 4, num=NEDGES, base=10.0)
 
 
-<<<<<<< HEAD
 def make_spec_listmode(t, is_cal=False, apply_cal=False):
     if t == 'uniform':
         spec = bq.Spectrum.from_listmode(lmd, is_cal=is_cal, bins=NBINS, xmin=XMIN, xmax=XMAX)
@@ -260,34 +259,15 @@
         return t
 
     if apply_cal:
-        cal = bq.LinearEnergyCal.from_coeffs({'m': TEST_GAIN, 'b': 0.0})
-=======
-def make_spec_listmode(t, use_cal=False):
-    if t == "uniform":
-        spec = bq.Spectrum.from_listmode(lmd, bins=NBINS, xmin=XMIN, xmax=XMAX)
-    elif t == "log":
-        spec = bq.Spectrum.from_listmode(lmd, bins=log_bins)
-    elif t == "default":
-        spec = bq.Spectrum.from_listmode(lmd)
-    else:
-        return t
-
-    if use_cal:
         cal = bq.Calibration.from_linear([0.0, TEST_GAIN])
->>>>>>> 8666cc9f
         spec.apply_calibration(cal)
         assert spec.energy_cal is not None
     return spec
 
 
-<<<<<<< HEAD
 @pytest.mark.parametrize('is_cal', [False, True])
 @pytest.mark.parametrize('apply_cal', [None, False, True])
 def test_listmode_uniform(is_cal, apply_cal):
-=======
-@pytest.mark.parametrize("use_cal", [None, False, True])
-def test_listmode_uniform(use_cal):
->>>>>>> 8666cc9f
     """Test listmode spectra with uniform binning.
 
     It's easy to introduce off-by-one errors in histogramming listmode data,
@@ -296,11 +276,7 @@
     if is_cal and apply_cal:
         return
 
-<<<<<<< HEAD
     spec = make_spec_listmode('uniform', is_cal, apply_cal)
-=======
-    spec = make_spec_listmode("uniform", use_cal)
->>>>>>> 8666cc9f
 
     xmin, xmax, bw = XMIN, XMAX, BW
     if apply_cal and not is_cal:
@@ -318,7 +294,6 @@
     assert spec.has_uniform_bins()
 
 
-<<<<<<< HEAD
 @pytest.mark.parametrize('is_cal', [False, True])
 @pytest.mark.parametrize('apply_cal', [None, False, True])
 def test_listmode_non_uniform(is_cal, apply_cal):
@@ -326,17 +301,10 @@
     if is_cal and apply_cal:
         return
     spec = make_spec_listmode('log', is_cal, apply_cal)
-=======
-@pytest.mark.parametrize("use_cal", [None, False, True])
-def test_listmode_non_uniform(use_cal):
-    """Test listmode spectra with non-uniform bins."""
-    spec = make_spec_listmode("log", use_cal)
->>>>>>> 8666cc9f
     assert len(spec) == NBINS
     assert spec.has_uniform_bins() is False
 
 
-<<<<<<< HEAD
 @pytest.mark.parametrize('is_cal', [False, True])
 @pytest.mark.parametrize('apply_cal', [None, False, True])
 def test_listmode_no_args(is_cal, apply_cal):
@@ -359,18 +327,6 @@
 @pytest.mark.parametrize('is_cal', [False, True])
 @pytest.mark.parametrize('apply_cal', [None, False, True])
 def test_find_bin_index(spec_str, is_cal, apply_cal):
-=======
-@pytest.mark.parametrize("use_cal", [None, False, True])
-def test_listmode_no_args(use_cal):
-    """Test listmode spectra without args."""
-    spec = make_spec_listmode("default", use_cal)
-    assert len(spec) == int(np.ceil(max(lmd)))
-
-
-@pytest.mark.parametrize("spec_str", ["uniform", "log"])
-@pytest.mark.parametrize("use_cal", [None, False, True])
-def test_find_bin_index(spec_str, use_cal):
->>>>>>> 8666cc9f
     """Test that find_bin_index works for various spectrum objects."""
 
     spec = make_spec_listmode(spec_str, is_cal, apply_cal)
@@ -384,16 +340,10 @@
     assert np.all(spec.find_bin_index(edges[:-1]) == np.arange(len(spec)))
 
 
-<<<<<<< HEAD
 @pytest.mark.parametrize('spec_str', ['uniform', 'default', 'log'])
 @pytest.mark.parametrize('is_cal', [False, True])
 @pytest.mark.parametrize('apply_cal', [None, False, True])
 def test_index_out_of_bounds(spec_str, is_cal, apply_cal):
-=======
-@pytest.mark.parametrize("spec_str", ["uniform", "default", "log"])
-@pytest.mark.parametrize("use_cal", [None, False, True])
-def test_index_out_of_bounds(spec_str, use_cal):
->>>>>>> 8666cc9f
     """Raise a SpectrumError when we look for a bin index out of bounds, or an
     UncalibratedError when we ask to search bin_edges_kev in an uncal spectrum.
     """
@@ -414,18 +364,11 @@
             spec.find_bin_index(xmin, use_kev=True)
 
 
-<<<<<<< HEAD
 @pytest.mark.parametrize('is_cal', [False, True])
 @pytest.mark.parametrize('apply_cal', [None, False, True])
 def test_bin_index_types(is_cal, apply_cal):
     """Additional bin index type checking."""
     spec = make_spec_listmode('uniform', is_cal, apply_cal)
-=======
-@pytest.mark.parametrize("use_cal", [None, False, True])
-def test_bin_index_types(use_cal):
-    """Additional bin index type checking."""
-    spec = make_spec_listmode("uniform", use_cal=use_cal)
->>>>>>> 8666cc9f
     assert isinstance(spec.find_bin_index(XMIN), (int, np.integer))
     assert isinstance(spec.find_bin_index([XMIN]), np.ndarray)
 
