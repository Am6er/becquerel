--- conflicted
+++ resolved
@@ -21,7 +21,6 @@
     SAMPLES[extension] = filenames_filtered
 
 
-<<<<<<< HEAD
 def get_model_name(x):
     if bq.core.utils.isstring(x):
         return x
@@ -30,170 +29,6 @@
 
 
 def sim_data(x_min, x_max, y_func, num_x=200, **params):
-=======
-HIGH_STAT_GAUSS = dict(
-    params=dict(
-        gauss_amp=1e5,
-        gauss_mu=100.,
-        gauss_sigma=5.),
-    setup=dict(
-        x_min=0.0,
-        x_max=200.0,
-        num_x=200),
-    roi=(25, 175),
-    cls=bq.fitting.FitterGauss,
-    rtol=2e-1,
-    name='FitterGauss')
-
-HIGH_STAT_GAUSS_LINE = dict(
-    params=dict(
-        gauss_amp=1e5,
-        gauss_mu=100.,
-        gauss_sigma=5.,
-        line_m=-10.,
-        line_b=1e4),
-    setup=dict(
-        x_min=0.0,
-        x_max=200.0,
-        num_x=200),
-    roi=(25, 175),
-    cls=bq.fitting.FitterGaussLine,
-    rtol=2e-1,
-    name='FitterGaussLine')
-
-HIGH_STAT_GAUSS_EXP = dict(
-    params=dict(
-        gauss_amp=1e5,
-        gauss_mu=100.,
-        gauss_sigma=5.,
-        exp_lam=-5e1,
-        exp_amp=1e4),
-    setup=dict(
-        x_min=0.0,
-        x_max=200.0,
-        num_x=200),
-    roi=(25, 175),
-    cls=bq.fitting.FitterGaussExp,
-    rtol=2e-1,
-    name='FitterGaussExp')
-
-HIGH_STAT_GAUSS_ERF = dict(
-    params=dict(
-        gauss_amp=1e5,
-        gauss_mu=100.,
-        gauss_sigma=5.,
-        erf_amp=1e4,
-        erf_mu=100.,
-        erf_sigma=5.),
-    setup=dict(
-        x_min=0.0,
-        x_max=200.0,
-        num_x=200),
-    roi=(25, 175),
-    cls=bq.fitting.FitterGaussErf,
-    rtol=2e-1,
-    name='FitterGaussErf')
-
-HIGH_STAT_GAUSS_ERF_LINE = dict(
-    params=dict(
-        gauss_amp=1e5,
-        gauss_mu=100.,
-        gauss_sigma=5.,
-        erf_amp=1e4,
-        erf_mu=100.,
-        erf_sigma=5.,
-        line_m=-10.,
-        line_b=1e4),
-    setup=dict(
-        x_min=0.0,
-        x_max=200.0,
-        num_x=200),
-    roi=(25, 175),
-    cls=bq.fitting.FitterGaussErfLine,
-    rtol=2e-1,
-    name='FitterGaussErfLine')
-
-HIGH_STAT_GAUSS_ERF_EXP = dict(
-    params=dict(
-        gauss_amp=1e5,
-        gauss_mu=100.,
-        gauss_sigma=5.,
-        erf_amp=1e4,
-        erf_mu=100.,
-        erf_sigma=5.,
-        exp_lam=-5e1,
-        exp_amp=1e4),
-    setup=dict(
-        x_min=0.0,
-        x_max=200.0,
-        num_x=200),
-    roi=(25, 175),
-    cls=bq.fitting.FitterGaussErfExp,
-    rtol=2e-1,
-    name='FitterGaussErfExp')
-
-HIGH_STAT_GAUSS_GAUSS = dict(
-    params=dict(
-        gauss0_amp=1e5,
-        gauss0_mu=60.,
-        gauss0_sigma=5.,
-        gauss1_amp=1e5,
-        gauss1_mu=120.,
-        gauss1_sigma=7.),
-    setup=dict(
-        x_min=0.0,
-        x_max=200.0,
-        num_x=200),
-    roi=(25, 175),
-    cls=bq.fitting.FitterGaussGauss,
-    rtol=2e-1,
-    name='FitterGaussGauss')
-
-HIGH_STAT_GAUSS_GAUSS_LINE = dict(
-    params=dict(
-        gauss0_amp=1e5,
-        gauss0_mu=60.,
-        gauss0_sigma=5.,
-        gauss1_amp=1e5,
-        gauss1_mu=120.,
-        gauss1_sigma=7.,
-        line_m=-10.,
-        line_b=1e4),
-    setup=dict(
-        x_min=0.0,
-        x_max=200.0,
-        num_x=200),
-    roi=(25, 175),
-    cls=bq.fitting.FitterGaussGaussLine,
-    rtol=2e-1,
-    name='FitterGaussGaussLine')
-
-HIGH_STAT_GAUSS_GAUSS_EXP = dict(
-    params=dict(
-        gauss0_amp=1e5,
-        gauss0_mu=60.,
-        gauss0_sigma=5.,
-        gauss1_amp=1e5,
-        gauss1_mu=120.,
-        gauss1_sigma=7.,
-        exp_lam=-5e1,
-        exp_amp=1e4),
-    setup=dict(
-        x_min=0.0,
-        x_max=200.0,
-        num_x=200),
-    roi=(25, 175),
-    cls=bq.fitting.FitterGaussGaussExp,
-    rtol=2e-1,
-    name='FitterGaussGaussExp')
-
-
-def get_fitter_name(x):
-    return x['name']
-
-
-def fake_data(x_min, x_max, y_func, num_x=200, **params):
->>>>>>> 9a531855
     x = np.linspace(x_min, x_max, num_x, dtype=np.float)
     y_smooth = y_func(x=x, **params)
     y = np.random.poisson(y_smooth).astype(np.float)
@@ -206,7 +41,6 @@
         assert np.isclose(v, true_params[p], rtol=rtol), p
 
 
-<<<<<<< HEAD
 # -----------------------------------------------------------------------------
 # Simulated data generation
 # TODO: discuss this 20% tol, maybe smaller tol for gauss?
@@ -314,20 +148,6 @@
 
 @pytest.fixture(**HIGH_STAT_SIM_PARAMS['fixture'])
 def sim_high_stat(request):
-=======
-@pytest.fixture(
-    params=[HIGH_STAT_GAUSS,
-            HIGH_STAT_GAUSS_LINE,
-            HIGH_STAT_GAUSS_EXP,
-            HIGH_STAT_GAUSS_ERF,
-            HIGH_STAT_GAUSS_ERF_LINE,
-            HIGH_STAT_GAUSS_ERF_EXP,
-            HIGH_STAT_GAUSS_GAUSS,
-            HIGH_STAT_GAUSS_GAUSS_LINE,
-            HIGH_STAT_GAUSS_GAUSS_EXP],
-    ids=get_fitter_name)
-def fake_high_stat(request):
->>>>>>> 9a531855
     """Fake data with high count statistics"""
     out = deepcopy(request.param)
     out['fitter'] = bq.Fitter(out['model'])
@@ -339,10 +159,10 @@
 
 # TODO: add fit plotting
 # TODO: improve parameter value testing?
-<<<<<<< HEAD
 class TestFittingHighStatSimData(object):
     """Test core.fitting.Fitter with high stat generated data"""
 
+    @pytest.mark.filterwarnings("ignore")
     def test_with_init(self, sim_high_stat):
         fitter = bq.Fitter(
             sim_high_stat['model'],
@@ -350,51 +170,27 @@
             y=sim_high_stat['data']['y'],
             y_unc=sim_high_stat['data']['y_unc'],
             roi=sim_high_stat['roi'])
-=======
-class TestFittingFakeData(object):
-    """Test core.fitting Fitters with generated data"""
-
-    @pytest.mark.filterwarnings("ignore")
-    def test_fake_high_stat_with_init(self, fake_high_stat):
-        fitter = fake_high_stat['cls'](x=fake_high_stat['data']['x'],
-                                       y=fake_high_stat['data']['y'],
-                                       y_unc=fake_high_stat['data']['y_unc'],
-                                       roi=fake_high_stat['roi'])
->>>>>>> 9a531855
         fitter.fit()
         compare_params(true_params=sim_high_stat['params'],
                        fit_params=fitter.result.best_values,
                        rtol=sim_high_stat['rtol'])
         fitter.custom_plot()
 
-<<<<<<< HEAD
+    @pytest.mark.filterwarnings("ignore")
     def test_no_roi(self, sim_high_stat):
         fitter = bq.Fitter(sim_high_stat['model'])
         fitter.set_data(**sim_high_stat['data'])
-=======
-    @pytest.mark.filterwarnings("ignore")
-    def test_fake_high_stat_no_roi(self, fake_high_stat):
-        fitter = fake_high_stat['cls']()
-        fitter.set_data(**fake_high_stat['data'])
->>>>>>> 9a531855
         fitter.fit()
         compare_params(true_params=sim_high_stat['params'],
                        fit_params=fitter.result.best_values,
                        rtol=sim_high_stat['rtol'])
         fitter.custom_plot()
 
-<<<<<<< HEAD
+    @pytest.mark.filterwarnings("ignore")
     def test_with_roi(self, sim_high_stat):
         fitter = bq.Fitter(sim_high_stat['model'])
         fitter.set_data(**sim_high_stat['data'])
         fitter.set_roi(*sim_high_stat['roi'])
-=======
-    @pytest.mark.filterwarnings("ignore")
-    def test_fake_high_stat_with_roi(self, fake_high_stat):
-        fitter = fake_high_stat['cls']()
-        fitter.set_data(**fake_high_stat['data'])
-        fitter.set_roi(*fake_high_stat['roi'])
->>>>>>> 9a531855
         fitter.fit()
         compare_params(true_params=sim_high_stat['params'],
                        fit_params=fitter.result.best_values,
